clone:
  git:
    image: plugins/git
    # We clone submodules ourselves
    recursive: false

pipeline:
  # We add a custom clone step to workaround a bug with GitHub (see #3415)
  # and speed up cloning submodules
  clone:
    image: plugins/git
    commands:
      # if build is PR rebase on top of target branch
      - if [ "$DRONE_BUILD_EVENT" = "pull_request" ]; then
          git config user.email "dotty.bot@epfl.ch";
          git config user.name "Dotty CI";
          git pull "$DRONE_REMOTE_URL" "$DRONE_BRANCH";
        fi
      # clone submodules in parallelRiRem
      - git submodule update --init --recursive --jobs 3

<<<<<<< HEAD
  # # TESTS:
  # # We run tests in parallel. Tests run in a copy of the working directory to avoid conflict
  # test_legacy:
  #   group: test
  #   image: lampepfl/dotty:2018-01-17
  #   commands:
  #     - cp -R . /tmp/0/ && cd /tmp/0/
  #     - ./project/scripts/sbt legacyTests

  # test:
  #   group: test
  #   image: lampepfl/dotty:2018-01-17
  #   commands:
  #     - cp -R . /tmp/1/ && cd /tmp/1/
  #     - ./project/scripts/sbt ";compile ;test"
  #     - ./project/scripts/sbtTests

  # test_bootstrapped:
  #   group: test
  #   image: lampepfl/dotty:2018-01-17
  #   commands:
  #     - cp -R . /tmp/2/ && cd /tmp/2/
  #     - ./project/scripts/sbt ";dotty-bootstrapped/compile ;dotty-bootstrapped/test"
  #     - ./project/scripts/sbtBootstrappedTests
=======
  # TESTS:
  # We run tests in parallel. Tests run in a copy of the working directory to avoid conflict
  test:
    group: test
    image: lampepfl/dotty:2018-01-17
    commands:
      - cp -R . /tmp/1/ && cd /tmp/1/
      - ./project/scripts/sbt ";compile ;test"
      - ./project/scripts/cmdTests

  test_bootstrapped:
    group: test
    image: lampepfl/dotty:2018-01-17
    commands:
      - cp -R . /tmp/2/ && cd /tmp/2/
      - ./project/scripts/sbt ";dotty-bootstrapped/compile ;dotty-bootstrapped/test"
>>>>>>> 668c4994

  # test_optimised:
  #   group: test
  #   image: lampepfl/dotty:2018-01-17
  #   commands:
  #     - cp -R . /tmp/3/ && cd /tmp/3/
  #     - ./project/scripts/sbt dotty-optimised/test

  test_sbt:
    group: test
    image: lampepfl/dotty:2018-01-17
    commands:
      - cp -R . /tmp/4/ && cd /tmp/4/
      - ./project/scripts/sbt sbt-dotty/scripted
    # when:
      # sbt scripted tests are slow and don't run on PRs
      # event: [ push, tag, deployment ]

  # DOCUMENTATION:
  documentation:
    image: lampepfl/dotty:2018-01-17
    commands:
      - ./project/scripts/genDocs
    secrets: [ bot_pass ]
    when:
      event: push
      # We only generate the documentation for the master branch
      branch: master

  # PUBLISHING:
  # Publishing expect NIGHTLYBUILD or RELEASEBUILD to be set. See dottyVersion in Build.scala
  publish_nightly:
    image: lampepfl/dotty:2018-01-17
    environment:
      - NIGHTLYBUILD=yes
    commands:
      - ./project/scripts/sbtPublish ";dotty-bootstrapped/publishSigned ;sonatypeRelease"
    secrets: [ sonatype_user, sonatype_pw, pgp_pw, pgp_secret ]
    when:
      event: deployment
      environment: nightly

  publish_release:
    image: lampepfl/dotty:2018-01-17
    environment:
      - RELEASEBUILD=yes
    commands:
      # Produces dotty-version.{tar.gz, zip}
      - ./project/scripts/sbt dist-bootstrapped/packArchive
      - ./project/scripts/sbtPublish ";dotty-bootstrapped/publishSigned ;sonatypeRelease"
    secrets: [ sonatype_user, sonatype_pw, pgp_pw, pgp_secret ]
    when:
      event: tag

  # Publish dotty-version.{tar.gz, zip} to GitHub Release
  github_release:
    image: plugins/github-release
    secrets: [ github_token ]
    draft: true
    files:
      - dist-bootstrapped/target/dotty-*
    checksum:
      - sha256
    when:
      event: tag

  publish_sbt_release:
    image: lampepfl/dotty:2018-01-17
    environment:
      - RELEASEBUILD=yes
    commands:
      - ./project/scripts/sbtPublish ";sbt-dotty/publishSigned ;sonatypeRelease"
    secrets: [ sonatype_user, sonatype_pw, pgp_pw, pgp_secret ]
    when:
      event: deployment
      environment: sbt_release

  # NOTIFICATIONS:
  slack:
    image: plugins/slack
    channel: dotty
    secrets: [ slack_webhook ]
    when:
      status: [ failure ]
      event: [ push, tag, deployment ]

branches:
  # The gh-pages branch holds the documentation and don't need to be built
  exclude: gh-pages<|MERGE_RESOLUTION|>--- conflicted
+++ resolved
@@ -19,23 +19,15 @@
       # clone submodules in parallelRiRem
       - git submodule update --init --recursive --jobs 3
 
-<<<<<<< HEAD
   # # TESTS:
   # # We run tests in parallel. Tests run in a copy of the working directory to avoid conflict
-  # test_legacy:
-  #   group: test
-  #   image: lampepfl/dotty:2018-01-17
-  #   commands:
-  #     - cp -R . /tmp/0/ && cd /tmp/0/
-  #     - ./project/scripts/sbt legacyTests
-
   # test:
   #   group: test
   #   image: lampepfl/dotty:2018-01-17
   #   commands:
   #     - cp -R . /tmp/1/ && cd /tmp/1/
   #     - ./project/scripts/sbt ";compile ;test"
-  #     - ./project/scripts/sbtTests
+  #     - ./project/scripts/cmdTests
 
   # test_bootstrapped:
   #   group: test
@@ -43,25 +35,6 @@
   #   commands:
   #     - cp -R . /tmp/2/ && cd /tmp/2/
   #     - ./project/scripts/sbt ";dotty-bootstrapped/compile ;dotty-bootstrapped/test"
-  #     - ./project/scripts/sbtBootstrappedTests
-=======
-  # TESTS:
-  # We run tests in parallel. Tests run in a copy of the working directory to avoid conflict
-  test:
-    group: test
-    image: lampepfl/dotty:2018-01-17
-    commands:
-      - cp -R . /tmp/1/ && cd /tmp/1/
-      - ./project/scripts/sbt ";compile ;test"
-      - ./project/scripts/cmdTests
-
-  test_bootstrapped:
-    group: test
-    image: lampepfl/dotty:2018-01-17
-    commands:
-      - cp -R . /tmp/2/ && cd /tmp/2/
-      - ./project/scripts/sbt ";dotty-bootstrapped/compile ;dotty-bootstrapped/test"
->>>>>>> 668c4994
 
   # test_optimised:
   #   group: test
