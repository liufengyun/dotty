--- conflicted
+++ resolved
@@ -88,13 +88,10 @@
         assert(!ctx.reporter.hasErrors && !ctx.reporter.hasWarnings,
           s"A missing annotation while parsing a Java class should be silently ignored but: ${ctx.reporter.summary}")
       }
-<<<<<<< HEAD
-=======
     }
 
   @Test def hasNativeAnnot: Unit =
     inCompilerContext(TestConfiguration.basicClasspath) {
       val term: TermSymbol = requiredClass("java.lang.invoke.MethodHandle").requiredMethod("invokeExact")
       assert(term.hasAnnotation(defn.NativeAnnot), i"${term.annotations}")
->>>>>>> 22193a39
     }