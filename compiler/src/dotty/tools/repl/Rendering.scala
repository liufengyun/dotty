--- conflicted
+++ resolved
@@ -24,17 +24,10 @@
 
   import Rendering._
 
-<<<<<<< HEAD
-  private var myClassLoader: AbstractFileClassLoader = _
-
-  /** (value, maxElements, maxCharacters) => String */
-  private var myReplStringOf: (Object, Int, Int) => String = _
-=======
   var myClassLoader: AbstractFileClassLoader = _
 
   /** (value, maxElements, maxCharacters) => String */
   var myReplStringOf: (Object, Int, Int) => String = _
->>>>>>> d6cc1010
 
   /** Class loader used to load compiled code */
   private[repl] def classLoader()(using Context) =
