package dotty

package object tools {

  val ListOfNil: List[Nil.type] = Nil :: Nil

  /** Throws an `UnsupportedOperationException` with the given method name. */
  def unsupported(methodName: String): Nothing =
    throw new UnsupportedOperationException(methodName)

  /** Forward-ported from the explicit-nulls branch. */
  extension [T](x: T | Null)
    /** Should be used when we know from the context that `x` is not null.
     *  Flow-typing under explicit nulls will automatically insert many necessary
     *  occurrences of uncheckedNN.
     */
    transparent inline def uncheckedNN: T = x.asInstanceOf[T]

    inline def toOption: Option[T] =
      if x == null then None else Some(x.asInstanceOf[T])
  end extension

  /** Nullable eq and ne. */
  extension [T <: AnyRef](x: T | Null)
    inline def eqn (y: T | Null) =
      x.asInstanceOf[AnyRef] eq y.asInstanceOf[AnyRef]

    inline def nen(y: T | Null): Boolean = !eqn(y)

  object resultWrapper {
    opaque type WrappedResult[T] = T
    private[tools] def unwrap[T](x: WrappedResult[T]): T = x
    private[tools] def wrap[T](x: T): WrappedResult[T] = x
  }
  type WrappedResult[T] = resultWrapper.WrappedResult[T]
  def WrappedResult[T](x: T) = resultWrapper.wrap(x)
  def result[T](using x: WrappedResult[T]): T = resultWrapper.unwrap(x)

  def unreachable(x: Any = "<< this case was declared unreachable >>"): Nothing =
    throw new MatchError(x)

  transparent inline def assertShort(inline assertion: Boolean, inline message: Any = null): Unit =
    if !assertion then
      val msg = message
      val e = if msg == null then AssertionError() else AssertionError("assertion failed: " + msg)
      e.setStackTrace(Array())
      throw e
<<<<<<< HEAD
}
=======

  // Ensure this object is already classloaded, since it's only actually used
  // when handling stack overflows and every operation (including class loading)
  // risks failing.
  dotty.tools.dotc.core.handleRecursive
 }
>>>>>>> d6cc1010
<|MERGE_RESOLUTION|>--- conflicted
+++ resolved
@@ -45,13 +45,9 @@
       val e = if msg == null then AssertionError() else AssertionError("assertion failed: " + msg)
       e.setStackTrace(Array())
       throw e
-<<<<<<< HEAD
-}
-=======
 
   // Ensure this object is already classloaded, since it's only actually used
   // when handling stack overflows and every operation (including class loading)
   // risks failing.
   dotty.tools.dotc.core.handleRecursive
- }
->>>>>>> d6cc1010
+ }