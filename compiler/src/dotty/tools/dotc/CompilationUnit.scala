--- conflicted
+++ resolved
@@ -152,10 +152,7 @@
     var containsQuote = false
     var containsInline = false
     var containsCaptureChecking = false
-<<<<<<< HEAD
-=======
     var containsMacroAnnotation = false
->>>>>>> d6cc1010
     def traverse(tree: Tree)(using Context): Unit = {
       if (tree.symbol.isQuote)
         containsQuote = true
@@ -169,12 +166,9 @@
                 Feature.handleGlobalLanguageImport(prefix, imported)
             case _ =>
         case _ =>
-<<<<<<< HEAD
-=======
       for annot <- tree.symbol.annotations do
         if MacroAnnotations.isMacroAnnotation(annot) then
           ctx.compilationUnit.hasMacroAnnotations = true
->>>>>>> d6cc1010
       traverseChildren(tree)
     }
   }
