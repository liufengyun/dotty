--- conflicted
+++ resolved
@@ -13,12 +13,6 @@
 
 import scala.annotation.threadUnsafe
 
-<<<<<<< HEAD
-object Message {
-  val nonSensicalStartTag: String = "<nonsensical>"
-  val nonSensicalEndTag: String = "</nonsensical>"
-
-=======
 /** ## Tips for error message generation
  *
  *  - You can use the `em` interpolator for error messages. It's defined in core.Decorators.
@@ -37,7 +31,6 @@
  *    messages have unique IDs that can be referenced elsewhere.
  */
 object Message:
->>>>>>> d6cc1010
   def rewriteNotice(what: String, version: SourceVersion | Null = null, options: String = "")(using Context): String =
     if !ctx.mode.is(Mode.Interactive) then
       val sourceStr = if version != null then i"-source $version" else ""
