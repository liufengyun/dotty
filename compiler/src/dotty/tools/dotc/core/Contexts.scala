--- conflicted
+++ resolved
@@ -824,33 +824,7 @@
     finally ctx.base.comparersInUse = saved
   end comparing
 
-<<<<<<< HEAD
-  /** A class defining the initial context with given context base
-   *  and set of possible settings.
-   */
-  private class InitialContext(base: ContextBase, settingsGroup: SettingGroup) extends FreshContext(base) {
-    outer = NoContext
-    period = InitialPeriod
-    mode = Mode.None
-    typerState = TyperState.initialState()
-    owner = NoSymbol
-    tree = untpd.EmptyTree
-    moreProperties = Map(MessageLimiter -> DefaultMessageLimiter())
-    scope = EmptyScope
-    source = NoSource
-    store = initialStore
-      .updated(settingsStateLoc, settingsGroup.defaultState)
-      .updated(notNullInfosLoc, Nil)
-      .updated(compilationUnitLoc, NoCompilationUnit)
-    searchHistory = new SearchRoot
-    gadt = GadtConstraint.empty
-  }
-
-  @sharable object NoContext extends Context((null: ContextBase | Null).uncheckedNN) {
-    source = NoSource
-=======
   @sharable val NoContext: Context = new FreshContext((null: ContextBase | Null).uncheckedNN) {
->>>>>>> d6cc1010
     override val implicits: ContextualImplicits = new ContextualImplicits(Nil, null, false)(this: @unchecked)
     setSource(NoSource)
   }
