package dotty.tools
package dotc
package core
package tasty

import scala.language.unsafeNulls

import dotty.tools.tasty.TastyFormat._
import dotty.tools.tasty.TastyBuffer._

import ast.Trees._
import ast.{untpd, tpd}
import Contexts._, Symbols._, Types._, Names._, Constants._, Decorators._, Annotations._, Flags._
import Comments.{Comment, CommentsContext}
import NameKinds._
import StdNames.nme
import transform.SymUtils._
import config.Config
import collection.mutable
import reporting.{Profile, NoProfile}
import dotty.tools.tasty.TastyFormat.ASTsSection


class TreePickler(pickler: TastyPickler) {
  val buf: TreeBuffer = new TreeBuffer
  pickler.newSection(ASTsSection, buf)
  import buf._
  import pickler.nameBuffer.nameIndex
  import tpd._

  private val symRefs = Symbols.MutableSymbolMap[Addr](256)
  private val forwardSymRefs = Symbols.MutableSymbolMap[List[Addr]]()
  private val pickledTypes = util.EqHashMap[Type, Addr]()

  /** A list of annotation trees for every member definition, so that later
   *  parallel position pickling does not need to access and force symbols.
   */
  private val annotTrees = util.EqHashMap[untpd.MemberDef, mutable.ListBuffer[Tree]]()

  /** A map from member definitions to their doc comments, so that later
   *  parallel comment pickling does not need to access symbols of trees (which
   *  would involve accessing symbols of named types and possibly changing phases
   *  in doing so).
   */
  private val docStrings = util.EqHashMap[untpd.MemberDef, Comment]()

  private var profile: Profile = NoProfile

  def treeAnnots(tree: untpd.MemberDef): List[Tree] =
    val ts = annotTrees.lookup(tree)
    if ts == null then Nil else ts.toList

  def docString(tree: untpd.MemberDef): Option[Comment] =
    Option(docStrings.lookup(tree))

  private def withLength(op: => Unit) = {
    val lengthAddr = reserveRef(relative = true)
    op
    fillRef(lengthAddr, currentAddr, relative = true)
  }

  def addrOfSym(sym: Symbol): Option[Addr] =
    symRefs.get(sym)

  def preRegister(tree: Tree)(using Context): Unit = tree match {
    case tree: MemberDef =>
      if (!symRefs.contains(tree.symbol)) symRefs(tree.symbol) = NoAddr
    case _ =>
  }

  def registerDef(sym: Symbol): Unit = {
    symRefs(sym) = currentAddr
    forwardSymRefs.get(sym) match {
      case Some(refs) =>
        refs.foreach(fillRef(_, currentAddr, relative = false))
        forwardSymRefs -= sym
      case None =>
    }
  }

  def pickleName(name: Name): Unit = writeNat(nameIndex(name).index)

  private def pickleNameAndSig(name: Name, sig: Signature, target: Name): Unit =
    pickleName(
      if (sig eq Signature.NotAMethod) name
      else SignedName(name.toTermName, sig, target.asTermName))

  private def pickleSymRef(sym: Symbol)(using Context) = symRefs.get(sym) match {
    case Some(label) =>
      if (label != NoAddr) writeRef(label) else pickleForwardSymRef(sym)
    case None =>
      // See pos/t1957.scala for an example where this can happen.
      // I believe it's a bug in typer: the type of an implicit argument refers
      // to a closure parameter outside the closure itself. TODO: track this down, so that we
      // can eliminate this case.
      report.log(i"pickling reference to as yet undefined $sym in ${sym.owner}", sym.srcPos)
      pickleForwardSymRef(sym)
  }

  private def pickleForwardSymRef(sym: Symbol)(using Context) = {
    val ref = reserveRef(relative = false)
    assert(!sym.is(Flags.Package), sym)
    forwardSymRefs(sym) = ref :: forwardSymRefs.getOrElse(sym, Nil)
  }

  private def isLocallyDefined(sym: Symbol)(using Context) =
    sym.topLevelClass.isLinkedWith(pickler.rootCls)

  def pickleConstant(c: Constant)(using Context): Unit = c.tag match {
    case UnitTag =>
      writeByte(UNITconst)
    case BooleanTag =>
      writeByte(if (c.booleanValue) TRUEconst else FALSEconst)
    case ByteTag =>
      writeByte(BYTEconst)
      writeInt(c.byteValue)
    case ShortTag =>
      writeByte(SHORTconst)
      writeInt(c.shortValue)
    case CharTag =>
      writeByte(CHARconst)
      writeNat(c.charValue)
    case IntTag =>
      writeByte(INTconst)
      writeInt(c.intValue)
    case LongTag =>
      writeByte(LONGconst)
      writeLongInt(c.longValue)
    case FloatTag =>
      writeByte(FLOATconst)
      writeInt(java.lang.Float.floatToRawIntBits(c.floatValue))
    case DoubleTag =>
      writeByte(DOUBLEconst)
      writeLongInt(java.lang.Double.doubleToRawLongBits(c.doubleValue))
    case StringTag =>
      writeByte(STRINGconst)
      pickleName(c.stringValue.toTermName)
    case NullTag =>
      writeByte(NULLconst)
    case ClazzTag =>
      writeByte(CLASSconst)
      pickleType(c.typeValue)
  }

  def pickleVariances(tp: Type)(using Context): Unit = tp match
    case tp: HKTypeLambda if tp.isDeclaredVarianceLambda =>
      for v <- tp.declaredVariances do
        writeByte(
          if v.is(Covariant) then COVARIANT
          else if v.is(Contravariant) then CONTRAVARIANT
          else STABLE)
    case _ =>

  def pickleType(tpe0: Type, richTypes: Boolean = false)(using Context): Unit = {
    val tpe = tpe0.stripTypeVar
    try {
      val prev: Addr | Null = pickledTypes.lookup(tpe)
      if (prev == null) {
        pickledTypes(tpe) = currentAddr
        pickleNewType(tpe, richTypes)
      }
      else {
        writeByte(SHAREDtype)
        writeRef(prev.uncheckedNN)
      }
    }
    catch {
      case ex: AssertionError =>
        println(i"error when pickling type $tpe")
        throw ex
    }
  }

  private def pickleNewType(tpe: Type, richTypes: Boolean)(using Context): Unit = tpe match {
    case AppliedType(tycon, args) =>
      if tycon.typeSymbol == defn.MatchCaseClass then
        writeByte(MATCHCASEtype)
        withLength { args.foreach(pickleType(_)) }
      else
        writeByte(APPLIEDtype)
        withLength { pickleType(tycon); args.foreach(pickleType(_)) }
    case ConstantType(value) =>
      pickleConstant(value)
    case tpe: NamedType =>
      val sym = tpe.symbol
      def pickleExternalRef(sym: Symbol) = {
        val isShadowedRef =
          sym.isClass && tpe.prefix.member(sym.name).symbol != sym
        if (sym.is(Flags.Private) || isShadowedRef) {
          writeByte(if (tpe.isType) TYPEREFin else TERMREFin)
          withLength {
            pickleNameAndSig(sym.name, sym.signature, sym.targetName)
            pickleType(tpe.prefix)
            pickleType(sym.owner.typeRef)
          }
        }
        else {
          writeByte(if (tpe.isType) TYPEREF else TERMREF)
          pickleNameAndSig(sym.name, tpe.signature, sym.targetName)
          pickleType(tpe.prefix)
        }
      }
      if (sym.is(Flags.Package)) {
        writeByte(if (tpe.isType) TYPEREFpkg else TERMREFpkg)
        pickleName(sym.fullName)
      }
      else if (tpe.prefix == NoPrefix) {
        writeByte(if (tpe.isType) TYPEREFdirect else TERMREFdirect)
        if Config.checkLevelsOnConstraints && !symRefs.contains(sym) && !sym.isPatternBound && !sym.hasAnnotation(defn.QuotedRuntimePatterns_patternTypeAnnot) then
          report.error(i"pickling reference to as yet undefined $tpe with symbol ${sym}", sym.srcPos)
        pickleSymRef(sym)
      }
      else tpe.designator match {
        case name: Name =>
          writeByte(if (tpe.isType) TYPEREF else TERMREF)
          pickleName(name); pickleType(tpe.prefix)
        case sym: Symbol =>
          if (isLocallyDefined(sym)) {
            writeByte(if (tpe.isType) TYPEREFsymbol else TERMREFsymbol)
            pickleSymRef(sym); pickleType(tpe.prefix)
          }
          else pickleExternalRef(sym)
      }
    case tpe: ThisType =>
      if (tpe.cls.is(Flags.Package) && !tpe.cls.isEffectiveRoot) {
        writeByte(TERMREFpkg)
        pickleName(tpe.cls.fullName)
      }
      else {
        writeByte(THIS)
        pickleType(tpe.tref)
      }
    case tpe: SuperType =>
      writeByte(SUPERtype)
      withLength { pickleType(tpe.thistpe); pickleType(tpe.supertpe) }
    case tpe: RecThis =>
      writeByte(RECthis)
      val binderAddr: Addr | Null = pickledTypes.lookup(tpe.binder)
      assert(binderAddr != null, tpe.binder)
      writeRef(binderAddr.uncheckedNN)
    case tpe: SkolemType =>
      pickleType(tpe.info)
    case tpe: RefinedType =>
      writeByte(REFINEDtype)
      withLength {
        pickleName(tpe.refinedName)
        pickleType(tpe.parent)
        pickleType(tpe.refinedInfo, richTypes = true)
      }
    case tpe: RecType =>
      writeByte(RECtype)
      pickleType(tpe.parent)
    case tpe: TypeBounds =>
      writeByte(TYPEBOUNDS)
      withLength {
        pickleType(tpe.lo, richTypes)
        if !tpe.isInstanceOf[AliasingBounds] then
          pickleType(tpe.hi, richTypes)
        pickleVariances(tpe.hi)
      }
    case tpe: AnnotatedType =>
      writeByte(ANNOTATEDtype)
      withLength { pickleType(tpe.parent, richTypes); pickleTree(tpe.annot.tree) }
    case tpe: AndType =>
      writeByte(ANDtype)
      withLength { pickleType(tpe.tp1, richTypes); pickleType(tpe.tp2, richTypes) }
    case tpe: OrType =>
      writeByte(ORtype)
      withLength { pickleType(tpe.tp1, richTypes); pickleType(tpe.tp2, richTypes) }
    case tpe: ExprType =>
      writeByte(BYNAMEtype)
      pickleType(tpe.underlying)
    case tpe: HKTypeLambda =>
      pickleMethodic(TYPELAMBDAtype, tpe, EmptyFlags)
    case tpe: MatchType =>
      writeByte(MATCHtype)
      withLength {
        pickleType(tpe.bound)
        pickleType(tpe.scrutinee)
        tpe.cases.foreach(pickleType(_))
      }
    case tpe: PolyType if richTypes =>
      pickleMethodic(POLYtype, tpe, EmptyFlags)
    case tpe: MethodType if richTypes =>
      var mods = EmptyFlags
      if tpe.isContextualMethod then mods |= Given
      else if tpe.isImplicitMethod then mods |= Implicit
      if tpe.isErasedMethod then mods |= Erased
      pickleMethodic(METHODtype, tpe, mods)
    case tpe: ParamRef =>
      assert(pickleParamRef(tpe), s"orphan parameter reference: $tpe")
    case tpe: LazyRef =>
      pickleType(tpe.ref)
  }

  def pickleMethodic(tag: Int, tpe: LambdaType, mods: FlagSet)(using Context): Unit = {
    writeByte(tag)
    withLength {
      pickleType(tpe.resultType, richTypes = true)
      tpe.paramNames.lazyZip(tpe.paramInfos).foreach { (name, tpe) =>
        pickleType(tpe); pickleName(name)
      }
      if (mods != EmptyFlags) pickleFlags(mods, tpe.isTermLambda)
    }
  }

  def pickleParamRef(tpe: ParamRef)(using Context): Boolean = {
    val binder: Addr | Null = pickledTypes.lookup(tpe.binder)
    val pickled = binder != null
    if (pickled) {
      writeByte(PARAMtype)
      withLength { writeRef(binder.uncheckedNN); writeNat(tpe.paramNum) }
    }
    pickled
  }

  def pickleTpt(tpt: Tree)(using Context): Unit =
    pickleTree(tpt)

  def pickleTreeUnlessEmpty(tree: Tree)(using Context): Unit = {
    if (!tree.isEmpty) pickleTree(tree)
  }

  def pickleDef(tag: Int, mdef: MemberDef, tpt: Tree, rhs: Tree = EmptyTree, pickleParams: => Unit = ())(using Context): Unit = {
    val sym = mdef.symbol

    assert(symRefs(sym) == NoAddr, sym)
    registerDef(sym)
    writeByte(tag)
    val addr = currentAddr
    withLength {
      pickleName(sym.name)
      pickleParams
      tpt match {
        case _: Template | _: Hole => pickleTree(tpt)
        case _ if tpt.isType => pickleTpt(tpt)
      }
      pickleTreeUnlessEmpty(rhs)
      pickleModifiers(sym, mdef)
    }
    if sym.is(Method) && sym.owner.isClass then
      profile.recordMethodSize(sym, currentAddr.index - addr.index, mdef.span)
    for
      docCtx <- ctx.docCtx
      comment <- docCtx.docstring(sym)
    do
      docStrings(mdef) = comment
  }

  def pickleParam(tree: Tree)(using Context): Unit = {
    registerTreeAddr(tree)
    tree match {
      case tree: ValDef  => pickleDef(PARAM, tree, tree.tpt)
      case tree: TypeDef => pickleDef(TYPEPARAM, tree, tree.rhs)
    }
  }

  def pickleParams(trees: List[Tree])(using Context): Unit = {
    trees.foreach(preRegister)
    trees.foreach(pickleParam)
  }

  def pickleStats(stats: List[Tree])(using Context): Unit = {
    stats.foreach(preRegister)
    stats.foreach(stat => if (!stat.isEmpty) pickleTree(stat))
  }

  def pickleTree(tree: Tree)(using Context): Unit = {
    val addr = registerTreeAddr(tree)
    if (addr != currentAddr) {
      writeByte(SHAREDterm)
      writeRef(addr)
    }
    else
      try tree match {
        case Ident(name) =>
          tree.tpe match {
            case tp: TermRef if name != nme.WILDCARD =>
              // wildcards are pattern bound, need to be preserved as ids.
              pickleType(tp)
            case tp =>
              writeByte(if (tree.isType) IDENTtpt else IDENT)
              pickleName(name)
              pickleType(tp)
          }
        case This(qual) =>
          if (qual.isEmpty) pickleType(tree.tpe)
          else {
            writeByte(QUALTHIS)
            val ThisType(tref) = tree.tpe: @unchecked
            pickleTree(qual.withType(tref))
          }
        case Select(qual, name) =>
          name match {
            case OuterSelectName(_, levels) =>
              writeByte(SELECTouter)
              withLength {
                writeNat(levels)
                pickleTree(qual)
                val SkolemType(tp) = tree.tpe: @unchecked
                pickleType(tp)
              }
            case _ =>
              val sig = tree.tpe.signature
              var ename = tree.symbol.targetName
              val selectFromQualifier =
                name.isTypeName
                || qual.isInstanceOf[Hole] // holes have no symbol
                || sig == Signature.NotAMethod // no overload resolution necessary
                || !tree.denot.symbol.exists // polymorphic function type
                || tree.denot.asSingleDenotation.isRefinedMethod // refined methods have no defining class symbol
              if selectFromQualifier then
                writeByte(if name.isTypeName then SELECTtpt else SELECT)
                pickleNameAndSig(name, sig, ename)
                pickleTree(qual)
              else // select from owner
                writeByte(SELECTin)
                withLength {
                  pickleNameAndSig(name, tree.symbol.signature, ename)
                  pickleTree(qual)
                  pickleType(tree.symbol.owner.typeRef)
                }
          }
        case Apply(fun, args) =>
          if (fun.symbol eq defn.throwMethod) {
            writeByte(THROW)
            pickleTree(args.head)
          }
          else {
            writeByte(APPLY)
            withLength {
              pickleTree(fun)
              args.foreach(pickleTree)
            }
          }
        case TypeApply(fun, args) =>
          writeByte(TYPEAPPLY)
          withLength {
            pickleTree(fun)
            args.foreach(pickleTpt)
          }
        case Literal(const1) =>
          pickleConstant {
            tree.tpe match {
              case ConstantType(const2) => const2
              case _ => const1
            }
          }
        case Super(qual, mix) =>
          writeByte(SUPER)
          withLength {
            pickleTree(qual);
            if (!mix.isEmpty) {
<<<<<<< HEAD
=======
              // mixinType being a TypeRef when mix is non-empty is enforced by TreeChecker#checkSuper              
>>>>>>> 22193a39
              val SuperType(_, mixinType: TypeRef) = tree.tpe: @unchecked
              pickleTree(mix.withType(mixinType))
            }
          }
        case New(tpt) =>
          writeByte(NEW)
          pickleTpt(tpt)
        case Typed(expr, tpt) =>
          writeByte(TYPED)
          withLength { pickleTree(expr); pickleTpt(tpt) }
        case NamedArg(name, arg) =>
          writeByte(NAMEDARG)
          pickleName(name)
          pickleTree(arg)
        case Assign(lhs, rhs) =>
          writeByte(ASSIGN)
          withLength { pickleTree(lhs); pickleTree(rhs) }
        case Block(stats, expr) =>
          writeByte(BLOCK)
          stats.foreach(preRegister)
          withLength { pickleTree(expr); stats.foreach(pickleTree) }
        case tree @ If(cond, thenp, elsep) =>
          writeByte(IF)
          withLength {
            if (tree.isInline) writeByte(INLINE)
            pickleTree(cond)
            pickleTree(thenp)
            pickleTree(elsep)
          }
        case Closure(env, meth, tpt) =>
          writeByte(LAMBDA)
          assert(env.isEmpty)
          withLength {
            pickleTree(meth)
            if (tpt.tpe.exists) pickleTpt(tpt)
          }
        case tree @ Match(selector, cases) =>
          writeByte(MATCH)
          withLength {
            if (tree.isInline)
              if (selector.isEmpty) writeByte(IMPLICIT)
              else { writeByte(INLINE); pickleTree(selector) }
            else pickleTree(selector)
            tree.cases.foreach(pickleTree)
          }
        case CaseDef(pat, guard, rhs) =>
          writeByte(CASEDEF)
          withLength { pickleTree(pat); pickleTree(rhs); pickleTreeUnlessEmpty(guard) }
        case Return(expr, from) =>
          writeByte(RETURN)
          withLength { pickleSymRef(from.symbol); pickleTreeUnlessEmpty(expr) }
        case WhileDo(cond, body) =>
          writeByte(WHILE)
          withLength { pickleTree(cond); pickleTree(body) }
        case Try(block, cases, finalizer) =>
          writeByte(TRY)
          withLength { pickleTree(block); cases.foreach(pickleTree); pickleTreeUnlessEmpty(finalizer) }
        case SeqLiteral(elems, elemtpt) =>
          writeByte(REPEATED)
          withLength { pickleTree(elemtpt); elems.foreach(pickleTree) }
        case Inlined(call, bindings, expansion) =>
          writeByte(INLINED)
          bindings.foreach(preRegister)
          withLength {
            pickleTree(expansion)
            if (!call.isEmpty) pickleTree(call)
            bindings.foreach { b =>
              assert(b.isInstanceOf[DefDef] || b.isInstanceOf[ValDef])
              pickleTree(b)
            }
          }
        case Bind(name, body) =>
          val sym = tree.symbol
          registerDef(sym)
          writeByte(BIND)
          withLength {
            pickleName(name)
            pickleType(sym.info)
            pickleTree(body)
            pickleFlags(sym.flags &~ Case, sym.isTerm)
          }
        case Alternative(alts) =>
          writeByte(ALTERNATIVE)
          withLength { alts.foreach(pickleTree) }
        case UnApply(fun, implicits, patterns) =>
          writeByte(UNAPPLY)
          withLength {
            pickleTree(fun)
            for (implicitArg <- implicits) {
              writeByte(IMPLICITarg)
              pickleTree(implicitArg)
            }
            pickleType(tree.tpe)
            patterns.foreach(pickleTree)
          }
        case tree: ValDef =>
          pickleDef(VALDEF, tree, tree.tpt, tree.rhs)
        case tree: DefDef =>
          def pickleParamss(paramss: List[ParamClause]): Unit = paramss match
            case Nil =>
            case Nil :: rest =>
              writeByte(EMPTYCLAUSE)
              pickleParamss(rest)
            case (params @ (param1 :: _)) :: rest =>
              pickleParams(params)
              rest match
                case (param2 :: _) :: _
                if param1.isInstanceOf[untpd.TypeDef] == param2.isInstanceOf[untpd.TypeDef] =>
                  writeByte(SPLITCLAUSE)
                case _ =>
              pickleParamss(rest)
          pickleDef(DEFDEF, tree, tree.tpt, tree.rhs, pickleParamss(tree.paramss))
        case tree: TypeDef =>
          pickleDef(TYPEDEF, tree, tree.rhs)
        case tree: Template =>
          registerDef(tree.symbol)
          writeByte(TEMPLATE)
          val (params, rest) = decomposeTemplateBody(tree.body)
          withLength {
            pickleParams(params)
            tree.parents.foreach(pickleTree)
            val cinfo @ ClassInfo(_, _, _, _, selfInfo) = tree.symbol.owner.info: @unchecked
            if (!tree.self.isEmpty) {
              writeByte(SELFDEF)
              pickleName(tree.self.name)

              if (!tree.self.tpt.isEmpty) pickleTree(tree.self.tpt)
              else {
                if (!tree.self.isEmpty) registerTreeAddr(tree.self)
                pickleType {
                  selfInfo match {
                    case sym: Symbol => sym.info
                    case tp: Type => tp
                  }
                }
              }
            }
            pickleStats(tree.constr :: rest)
          }
        case Import(expr, selectors) =>
          writeByte(IMPORT)
          withLength {
            pickleTree(expr)
            pickleSelectors(selectors)
          }
        case Export(expr, selectors) =>
          writeByte(EXPORT)
          withLength {
            pickleTree(expr)
            pickleSelectors(selectors)
          }
        case PackageDef(pid, stats) =>
          writeByte(PACKAGE)
          withLength { pickleType(pid.tpe); pickleStats(stats) }
        case tree: TypeTree =>
          pickleType(tree.tpe)
        case SingletonTypeTree(ref) =>
          writeByte(SINGLETONtpt)
          pickleTree(ref)
        case RefinedTypeTree(parent, refinements) =>
          if (refinements.isEmpty) pickleTree(parent)
          else {
            val refineCls = refinements.head.symbol.owner.asClass
            registerDef(refineCls)
            pickledTypes(refineCls.typeRef) = currentAddr
            writeByte(REFINEDtpt)
            refinements.foreach(preRegister)
            withLength { pickleTree(parent); refinements.foreach(pickleTree) }
          }
        case AppliedTypeTree(tycon, args) =>
          writeByte(APPLIEDtpt)
          withLength { pickleTree(tycon); args.foreach(pickleTree) }
        case MatchTypeTree(bound, selector, cases) =>
          writeByte(MATCHtpt)
          withLength {
            if (!bound.isEmpty) pickleTree(bound)
            pickleTree(selector)
            cases.foreach(pickleTree)
          }
        case ByNameTypeTree(tp) =>
          writeByte(BYNAMEtpt)
          pickleTree(tp)
        case Annotated(tree, annot) =>
          writeByte(ANNOTATEDtpt)
          withLength { pickleTree(tree); pickleTree(annot) }
        case LambdaTypeTree(tparams, body) =>
          writeByte(LAMBDAtpt)
          withLength { pickleParams(tparams); pickleTree(body) }
        case TypeBoundsTree(lo, hi, alias) =>
          writeByte(TYPEBOUNDStpt)
          withLength {
            pickleTree(lo);
            if alias.isEmpty then
              if hi ne lo then pickleTree(hi)
            else
              pickleTree(hi)
              pickleTree(alias)
          }
        case Hole(_, idx, args, _, tpt) =>
          writeByte(HOLE)
          withLength {
            writeNat(idx)
            pickleType(tpt.tpe, richTypes = true)
            args.foreach(pickleTree)
          }
      }
      catch {
        case ex: TypeError =>
          report.error(ex.toMessage, tree.srcPos.focus)
        case ex: AssertionError =>
          println(i"error when pickling tree $tree")
          throw ex
      }
  }

  def pickleSelectors(selectors: List[untpd.ImportSelector])(using Context): Unit =
    for sel <- selectors do
      pickleSelector(IMPORTED, sel.imported)
      sel.renamed match
        case to @ Ident(_) => pickleSelector(RENAMED, to)
        case _ =>
      sel.bound match
        case bound @ untpd.TypedSplice(tpt) =>
          registerTreeAddr(bound)
          writeByte(BOUNDED)
          pickleTree(tpt)
        case _ =>

  def pickleSelector(tag: Int, id: untpd.Ident)(using Context): Unit = {
    registerTreeAddr(id)
    writeByte(tag)
    pickleName(id.name)
  }

  def pickleModifiers(sym: Symbol, mdef: MemberDef)(using Context): Unit = {
    import Flags._
    var flags = sym.flags
    val privateWithin = sym.privateWithin
    if (privateWithin.exists) {
      writeByte(if (flags.is(Protected)) PROTECTEDqualified else PRIVATEqualified)
      pickleType(privateWithin.typeRef)
      flags = flags &~ Protected
    }
    if (flags.is(ParamAccessor) && sym.isTerm && !sym.isSetter)
      flags = flags &~ ParamAccessor // we only generate a tag for parameter setters
    pickleFlags(flags, sym.isTerm)
    val annots = sym.annotations.foreach(pickleAnnotation(sym, mdef, _))
  }

  def pickleFlags(flags: FlagSet, isTerm: Boolean)(using Context): Unit = {
    import Flags._
    def writeModTag(tag: Int) = {
      assert(isModifierTag(tag))
      writeByte(tag)
    }
    assert(!flags.is(Scala2x))
    if (flags.is(Private)) writeModTag(PRIVATE)
    if (flags.is(Protected)) writeModTag(PROTECTED)
    if (flags.is(Final, butNot = Module)) writeModTag(FINAL)
    if (flags.is(Case)) writeModTag(CASE)
    if (flags.is(Override)) writeModTag(OVERRIDE)
    if (flags.is(Inline)) writeModTag(INLINE)
    if (flags.is(InlineProxy)) writeModTag(INLINEPROXY)
    if (flags.is(Macro)) writeModTag(MACRO)
    if (flags.is(JavaStatic)) writeModTag(STATIC)
    if (flags.is(Module)) writeModTag(OBJECT)
    if (flags.is(Enum)) writeModTag(ENUM)
    if (flags.is(Local)) writeModTag(LOCAL)
    if (flags.is(Synthetic)) writeModTag(SYNTHETIC)
    if (flags.is(Artifact)) writeModTag(ARTIFACT)
    if flags.is(Transparent) then writeModTag(TRANSPARENT)
    if flags.is(Infix) then writeModTag(INFIX)
    if flags.is(Invisible) then writeModTag(INVISIBLE)
    if (flags.is(Erased)) writeModTag(ERASED)
    if (flags.is(Exported)) writeModTag(EXPORTED)
    if (flags.is(Given)) writeModTag(GIVEN)
    if (flags.is(Implicit)) writeModTag(IMPLICIT)
    if (isTerm) {
      if (flags.is(Lazy, butNot = Module)) writeModTag(LAZY)
      if (flags.is(AbsOverride)) { writeModTag(ABSTRACT); writeModTag(OVERRIDE) }
      if (flags.is(Mutable)) writeModTag(MUTABLE)
      if (flags.is(Accessor)) writeModTag(FIELDaccessor)
      if (flags.is(CaseAccessor)) writeModTag(CASEaccessor)
      if (flags.is(HasDefault)) writeModTag(HASDEFAULT)
      if flags.isAllOf(StableMethod) then writeModTag(STABLE) // other StableRealizable flag occurrences are either implied or can be recomputed
      if (flags.is(Extension)) writeModTag(EXTENSION)
      if (flags.is(ParamAccessor)) writeModTag(PARAMsetter)
      if (flags.is(SuperParamAlias)) writeModTag(PARAMalias)
      assert(!(flags.is(Label)))
    }
    else {
      if (flags.is(Sealed)) writeModTag(SEALED)
      if (flags.is(Abstract)) writeModTag(ABSTRACT)
      if (flags.is(Trait)) writeModTag(TRAIT)
      if (flags.is(Covariant)) writeModTag(COVARIANT)
      if (flags.is(Contravariant)) writeModTag(CONTRAVARIANT)
      if (flags.is(Opaque)) writeModTag(OPAQUE)
      if (flags.is(Open)) writeModTag(OPEN)
    }
  }

  private def isUnpicklable(owner: Symbol, ann: Annotation)(using Context) = ann match {
    case Annotation.Child(sym) => sym.isInaccessibleChildOf(owner)
      // If child annotation refers to a local class or enum value under
      // a different toplevel class, it is impossible to pickle a reference to it.
      // Such annotations will be reconstituted when unpickling the child class.
      // See tests/pickling/i3149.scala
    case _ =>
      ann.symbol == defn.BodyAnnot // inline bodies are reconstituted automatically when unpickling
  }

  def pickleAnnotation(owner: Symbol, mdef: MemberDef, ann: Annotation)(using Context): Unit =
    if !isUnpicklable(owner, ann) then
      writeByte(ANNOTATION)
      withLength { pickleType(ann.symbol.typeRef); pickleTree(ann.tree) }
      var treeBuf = annotTrees.lookup(mdef)
      if treeBuf == null then
        treeBuf = new mutable.ListBuffer[Tree]
        annotTrees(mdef) = treeBuf
      treeBuf += ann.tree

// ---- main entry points ---------------------------------------

  def pickle(trees: List[Tree])(using Context): Unit = {
    profile = Profile.current
    trees.foreach(tree => if (!tree.isEmpty) pickleTree(tree))
    def missing = forwardSymRefs.keysIterator
      .map(sym => i"${sym.showLocated} (line ${sym.srcPos.line}) #${sym.id}")
      .toList
    assert(forwardSymRefs.isEmpty, i"unresolved symbols: $missing%, % when pickling ${ctx.source}")
  }

  def compactify(): Unit = {
    buf.compactify()

    def updateMapWithDeltas(mp: MutableSymbolMap[Addr]) =
      for (key <- mp.keysIterator.toBuffer[Symbol]) mp(key) = adjusted(mp(key))

    updateMapWithDeltas(symRefs)
  }
}<|MERGE_RESOLUTION|>--- conflicted
+++ resolved
@@ -451,10 +451,7 @@
           withLength {
             pickleTree(qual);
             if (!mix.isEmpty) {
-<<<<<<< HEAD
-=======
               // mixinType being a TypeRef when mix is non-empty is enforced by TreeChecker#checkSuper              
->>>>>>> 22193a39
               val SuperType(_, mixinType: TypeRef) = tree.tpe: @unchecked
               pickleTree(mix.withType(mixinType))
             }
