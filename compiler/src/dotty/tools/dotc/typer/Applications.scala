package dotty.tools
package dotc
package typer

import core._
import ast.{Trees, tpd, untpd, desugar}
import util.Stats.record
import util.{SrcPos, NoSourcePosition}
import Trees.Untyped
import Contexts._
import Flags._
import Symbols._
import Denotations.Denotation
import Types._
import Decorators._
import ErrorReporting._
import Trees._
import Names._
import StdNames._
import ContextOps._
import NameKinds.DefaultGetterName
import ProtoTypes._
import Inferencing._
import reporting._
import transform.TypeUtils._
import transform.SymUtils._
import Nullables._
import config.Feature

import collection.mutable
import config.Printers.{overload, typr, unapp}
import TypeApplications._
import Annotations.Annotation

import Constants.{Constant, IntTag}
import Denotations.SingleDenotation
import annotation.threadUnsafe

import scala.util.control.NonFatal

object Applications {
  import tpd._

  def extractorMember(tp: Type, name: Name)(using Context): SingleDenotation =
    tp.member(name).suchThat(sym => sym.info.isParameterless && sym.info.widenExpr.isValueType)

  def extractorMemberType(tp: Type, name: Name, errorPos: SrcPos)(using Context): Type = {
    val ref = extractorMember(tp, name)
    if (ref.isOverloaded)
      errorType(i"Overloaded reference to $ref is not allowed in extractor", errorPos)
    ref.info.widenExpr.annotatedToRepeated
  }

  /** Does `tp` fit the "product match" conditions as an unapply result type
   *  for a pattern with `numArgs` subpatterns?
   *  This is the case if `tp` has members `_1` to `_N` where `N == numArgs`.
   */
  def isProductMatch(tp: Type, numArgs: Int, errorPos: SrcPos = NoSourcePosition)(using Context): Boolean =
    numArgs > 0 && productArity(tp, errorPos) == numArgs

  /** Does `tp` fit the "product-seq match" conditions as an unapply result type
   *  for a pattern with `numArgs` subpatterns?
   *  This is the case if (1) `tp` has members `_1` to `_N` where `N <= numArgs + 1`.
   *                      (2) `tp._N` conforms to Seq match
   */
  def isProductSeqMatch(tp: Type, numArgs: Int, errorPos: SrcPos = NoSourcePosition)(using Context): Boolean = {
    val arity = productArity(tp, errorPos)
    arity > 0 && arity <= numArgs + 1 &&
      unapplySeqTypeElemTp(productSelectorTypes(tp, errorPos).last).exists
  }

  /** Does `tp` fit the "get match" conditions as an unapply result type?
   *  This is the case of `tp` has a `get` member as well as a
   *  parameterless `isEmpty` member of result type `Boolean`.
   */
  def isGetMatch(tp: Type, errorPos: SrcPos = NoSourcePosition)(using Context): Boolean =
    extractorMemberType(tp, nme.isEmpty, errorPos).widenSingleton.isRef(defn.BooleanClass) &&
    extractorMemberType(tp, nme.get, errorPos).exists

  /** If `getType` is of the form:
    *  ```
    *  {
    *    def lengthCompare(len: Int): Int // or, def length: Int
    *    def apply(i: Int): T = a(i)
    *    def drop(n: Int): scala.collection.Seq[T]
    *    def toSeq: scala.collection.Seq[T]
    *  }
    *  ```
    *  returns `T`, otherwise NoType.
    */
  def unapplySeqTypeElemTp(getTp: Type)(using Context): Type = {
    def lengthTp = ExprType(defn.IntType)
    def lengthCompareTp = MethodType(List(defn.IntType), defn.IntType)
    def applyTp(elemTp: Type) = MethodType(List(defn.IntType), elemTp)
    def dropTp(elemTp: Type) = MethodType(List(defn.IntType), defn.CollectionSeqType.appliedTo(elemTp))
    def toSeqTp(elemTp: Type) = ExprType(defn.CollectionSeqType.appliedTo(elemTp))

    // the result type of `def apply(i: Int): T`
    val elemTp = getTp.member(nme.apply).suchThat(_.info <:< applyTp(WildcardType)).info.resultType

    def hasMethod(name: Name, tp: Type) =
      getTp.member(name).suchThat(getTp.memberInfo(_) <:< tp).exists

    val isValid =
      elemTp.exists &&
      (hasMethod(nme.lengthCompare, lengthCompareTp) || hasMethod(nme.length, lengthTp)) &&
      hasMethod(nme.drop, dropTp(elemTp)) &&
      hasMethod(nme.toSeq, toSeqTp(elemTp))

    if (isValid) elemTp else NoType
  }

  def productSelectorTypes(tp: Type, errorPos: SrcPos)(using Context): List[Type] = {
    val sels = for (n <- Iterator.from(0)) yield extractorMemberType(tp, nme.selectorName(n), errorPos)
    sels.takeWhile(_.exists).toList
  }

  def tupleComponentTypes(tp: Type)(using Context): List[Type] =
    tp.widenExpr.dealias.normalized match
    case tp: AppliedType =>
      if defn.isTupleClass(tp.tycon.typeSymbol) then
        tp.args
      else if tp.tycon.derivesFrom(defn.PairClass) then
        val List(head, tail) = tp.args
        head :: tupleComponentTypes(tail)
      else
        Nil
    case _ =>
      Nil

  def productArity(tp: Type, errorPos: SrcPos = NoSourcePosition)(using Context): Int =
    if (defn.isProductSubType(tp)) productSelectorTypes(tp, errorPos).size else -1

  def productSelectors(tp: Type)(using Context): List[Symbol] = {
    val sels = for (n <- Iterator.from(0)) yield
      tp.member(nme.selectorName(n)).suchThat(_.info.isParameterless).symbol
    sels.takeWhile(_.exists).toList
  }

  def getUnapplySelectors(tp: Type, args: List[untpd.Tree], pos: SrcPos)(using Context): List[Type] =
    if (args.length > 1 && !(tp.derivesFrom(defn.SeqClass))) {
      val sels = productSelectorTypes(tp, pos)
      if (sels.length == args.length) sels
      else tp :: Nil
    }
    else tp :: Nil

  def productSeqSelectors(tp: Type, argsNum: Int, pos: SrcPos)(using Context): List[Type] = {
    val selTps = productSelectorTypes(tp, pos)
    val arity = selTps.length
    val elemTp = unapplySeqTypeElemTp(selTps.last)
    (0 until argsNum).map(i => if (i < arity - 1) selTps(i) else elemTp).toList
  }

  def unapplyArgs(unapplyResult: Type, unapplyFn: Tree, args: List[untpd.Tree], pos: SrcPos)(using Context): List[Type] = {
    def getName(fn: Tree): Name =
      fn match
        case TypeApply(fn, _) => getName(fn)
        case Apply(fn, _) => getName(fn)
        case fn: RefTree => fn.name
    val unapplyName = getName(unapplyFn) // tolerate structural `unapply`, which does not have a symbol

    def getTp = extractorMemberType(unapplyResult, nme.get, pos)

    def fail = {
      report.error(UnapplyInvalidReturnType(unapplyResult, unapplyName), pos)
      Nil
    }

    def unapplySeq(tp: Type)(fallback: => List[Type]): List[Type] = {
      val elemTp = unapplySeqTypeElemTp(tp)
      if (elemTp.exists) args.map(Function.const(elemTp))
      else if (isProductSeqMatch(tp, args.length, pos)) productSeqSelectors(tp, args.length, pos)
      else if tp.derivesFrom(defn.NonEmptyTupleClass) then foldApplyTupleType(tp)
      else fallback
    }

    if (unapplyName == nme.unapplySeq)
      unapplySeq(unapplyResult) {
        if (isGetMatch(unapplyResult, pos)) unapplySeq(getTp)(fail)
        else fail
      }
    else {
      assert(unapplyName == nme.unapply)
      if (isProductMatch(unapplyResult, args.length, pos))
        productSelectorTypes(unapplyResult, pos)
      else if (isGetMatch(unapplyResult, pos))
        getUnapplySelectors(getTp, args, pos)
      else if (unapplyResult.widenSingleton isRef defn.BooleanClass)
        Nil
      else if (defn.isProductSubType(unapplyResult) && productArity(unapplyResult, pos) != 0)
        productSelectorTypes(unapplyResult, pos)
          // this will cause a "wrong number of arguments in pattern" error later on,
          // which is better than the message in `fail`.
      else if unapplyResult.derivesFrom(defn.NonEmptyTupleClass) then
        foldApplyTupleType(unapplyResult)
      else fail
    }
  }

  def foldApplyTupleType(tp: Type)(using Context): List[Type] =
    object tupleFold extends TypeAccumulator[List[Type]]:
      override def apply(accum: List[Type], t: Type): List[Type] =
        t match
          case AppliedType(tycon, x :: x2 :: Nil) if tycon.typeSymbol == defn.PairClass =>
            apply(x :: accum, x2)
          case x => foldOver(accum, x)
    end tupleFold
    tupleFold(Nil, tp).reverse

  def wrapDefs(defs: mutable.ListBuffer[Tree] | Null, tree: Tree)(using Context): Tree =
    if (defs != null && defs.nonEmpty) tpd.Block(defs.toList, tree) else tree

  /** Optionally, if `sym` is a symbol created by `resolveMapped`, i.e. representing
   *  a mapped alternative, the original prefix of the alternative and the number of
   *  skipped term parameters.
   */
  private def mappedAltInfo(sym: Symbol)(using Context): Option[(Type, Int)] =
    for ann <- sym.getAnnotation(defn.MappedAlternativeAnnot) yield
      val AppliedType(_, pre :: ConstantType(c) :: Nil) = ann.tree.tpe: @unchecked
      (pre, c.intValue)

  /** Find reference to default parameter getter for parameter #n in current
   *  parameter list, or EmptyTree if none was found.
   *  @param fn       the tree referring to the function part of this call
   *  @param n        the index of the parameter in the parameter list of the call
   *  @param testOnly true iff we just to find out whether a getter exists
   */
  def findDefaultGetter(fn: Tree, n: Int, testOnly: Boolean)(using Context): Tree =
    def reifyPrefix(pre: Type): Tree = pre match
      case pre: SingletonType => singleton(pre, needLoad = !testOnly)
      case pre if testOnly =>
        // In this case it is safe to skolemize now; we will produce a stable prefix for the actual call.
        ref(pre.narrow)
      case _ => EmptyTree

    if fn.symbol.hasDefaultParams then
      val meth = fn.symbol.asTerm
      val idx = n + numArgs(fn)
      methPart(fn) match
        case Select(receiver, _) =>
          findDefaultGetter(meth, receiver, idx)
        case mr => mappedAltInfo(meth) match
          case Some((pre, skipped)) =>
            findDefaultGetter(meth, reifyPrefix(pre), idx + skipped)
          case None =>
            findDefaultGetter(meth, reifyPrefix(mr.tpe.normalizedPrefix), idx)
    else EmptyTree // structural applies don't have symbols or defaults
  end findDefaultGetter

  /** Find reference to default parameter getter for method `meth` numbered `idx`
   *  selected from given `receiver`, or EmptyTree if none was found.
   *  @param meth     the called method (can be mapped by resolveMapped)
   *  @param receiver the receiver of the original method call, which determines
   *                  where default getters are found
   *  @param idx      the index of the searched for default getter, as encoded in its name
   */
  def findDefaultGetter(meth: TermSymbol, receiver: Tree, idx: Int)(using Context): Tree =
    val getterPrefix =
      if (meth.is(Synthetic) && meth.name == nme.apply) nme.CONSTRUCTOR else meth.name
    val getterName = DefaultGetterName(getterPrefix, idx)

    if receiver.isEmpty then
      def findGetter(cx: Context): Tree =
        if cx eq NoContext then EmptyTree
        else if cx.scope != cx.outer.scope
            && cx.denotNamed(meth.name).hasAltWith(_.symbol == meth) then
          val denot = cx.denotNamed(getterName)
          if denot.exists then ref(TermRef(cx.owner.thisType, getterName, denot))
          else findGetter(cx.outer)
        else findGetter(cx.outer)
      findGetter(ctx)
    else
      def selectGetter(qual: Tree): Tree =
        val getterDenot = qual.tpe.member(getterName)
        if (getterDenot.exists) qual.select(TermRef(qual.tpe, getterName, getterDenot))
        else EmptyTree
      if !meth.isClassConstructor then
        selectGetter(receiver)
      else
        // default getters for class constructors are found in the companion object
        val cls = meth.owner
        val companion = cls.companionModule
        if companion.isTerm then
          val prefix = receiver.tpe.baseType(cls).normalizedPrefix
          if prefix.exists then selectGetter(ref(TermRef(prefix, companion.asTerm)))
          else EmptyTree
        else EmptyTree
  end findDefaultGetter

  /** Splice new method reference `meth` into existing application `app` */
  private def spliceMeth(meth: Tree, app: Tree)(using Context): Tree = app match {
    case Apply(fn, args) =>
      // Constructors always have one leading non-implicit parameter list.
      // Empty list is inserted for constructors where the first parameter list is implicit.
      //
      // Therefore, we need to ignore the first empty argument list.
      // This is needed for the test tests/neg/i12344.scala
      //
      // see NamerOps.normalizeIfConstructor
      //
      if args == Nil
         && !fn.isInstanceOf[Apply]
         && app.tpe.isImplicitMethod
         && fn.symbol.isConstructor
      then meth
      else spliceMeth(meth, fn).appliedToArgs(args)
    case TypeApply(fn, targs) =>
      // Note: It is important that the type arguments `targs` are passed in new trees
      // instead of being spliced in literally. Otherwise, a type argument to a default
      // method could be constructed as the definition site of the type variable for
      // that default constructor. This would interpolate type variables too early,
      // causing lots of tests (among them tasty_unpickleScala2) to fail.
      //
      // The test case is in i1757.scala. Here we have a variable `s` and a method `cpy`
      // defined like this:
      //
      //      var s
      //      def cpy[X](b: List[Int] = b): B[X] = new B[X](b)
      //
      // The call `s.cpy()` then gets expanded to
      //
      //      { val $1$: B[Int] = this.s
      //        $1$.cpy[X']($1$.cpy$default$1[X']
      //      }
      //
      // A type variable gets interpolated if it does not appear in the type
      // of the current tree and the current tree contains the variable's "definition".
      // Previously, the polymorphic function tree to which the variable was first added
      // was taken as the variable's definition. But that fails here because that
      // tree was `s.cpy` but got transformed into `$1$.cpy`. We now take the type argument
      // [X'] of the variable as its definition tree, which is more robust. But then
      // it's crucial that the type tree is not copied directly as argument to
      // `cpy$default$1`. If it was, the variable `X'` would already be interpolated
      // when typing the default argument, which is too early.
      spliceMeth(meth, fn).appliedToTypes(targs.tpes)
    case _ => meth
  }

  def defaultArgument(fn: Tree, n: Int, testOnly: Boolean)(using Context): Tree =
    val getter = findDefaultGetter(fn, n, testOnly)
    if getter.isEmpty then getter
    else spliceMeth(getter.withSpan(fn.span), fn)
}

trait Applications extends Compatibility {
  self: Typer & Dynamic =>

  import Applications._
  import tpd.{ cpy => _, _ }
  import untpd.cpy

  /** @tparam Arg       the type of arguments, could be tpd.Tree, untpd.Tree, or Type
   *  @param methRef    the reference to the method of the application
   *  @param funType    the type of the function part of the application
   *  @param args       the arguments of the application
   *  @param resultType the expected result type of the application
   */
  abstract class Application[Arg](methRef: TermRef, funType: Type, args: List[Arg], resultType: Type)(using Context) {

    /** The type of typed arguments: either tpd.Tree or Type */
    type TypedArg

    /** The kind of application that gets typed */
    def applyKind: ApplyKind

    /** Given an original argument and the type of the corresponding formal
     *  parameter, produce a typed argument.
     */
    protected def typedArg(arg: Arg, formal: Type): TypedArg

    /** Turn a typed tree into an argument */
    protected def treeToArg(arg: Tree): Arg

    /** Check that argument corresponds to type `formal` and
     *  possibly add it to the list of adapted arguments
     */
    protected def addArg(arg: TypedArg, formal: Type): Unit

    /** Is this an argument of the form `expr: _*` or a RepeatedParamType
     *  derived from such an argument?
     */
    protected def isVarArg(arg: Arg): Boolean

    /** If constructing trees, turn last `n` processed arguments into a
     *  `SeqLiteral` tree with element type `elemFormal`.
     */
    protected def makeVarArg(n: Int, elemFormal: Type): Unit

    /** If all `args` have primitive numeric types, make sure it's the same one */
    protected def harmonizeArgs(args: List[TypedArg]): List[TypedArg]

    /** Signal failure with given message at position of given argument */
    protected def fail(msg: Message, arg: Arg): Unit

    /** Signal failure with given message at position of the application itself */
    protected def fail(msg: Message): Unit

    protected def appPos: SrcPos

    /** The current function part, which might be affected by lifting.
     */
    protected def normalizedFun: Tree

    protected def typeOfArg(arg: Arg): Type

    /** If constructing trees, pull out all parts of the function
     *  which are not idempotent into separate prefix definitions
     */
    protected def liftFun(): Unit = ()

    /** Whether `liftFun` is needed? It is the case if default arguments are used.
     */
    protected def needLiftFun: Boolean = {
      def requiredArgNum(tp: Type): Int = tp.widen match {
        case funType: MethodType =>
          val paramInfos = funType.paramInfos
          val argsNum = paramInfos.size
          if (argsNum >= 1 && paramInfos.last.isRepeatedParam)
            // Repeated arguments do not count as required arguments
            argsNum - 1
          else
            argsNum
        case funType: PolyType => requiredArgNum(funType.resultType)
        case tp => args.size
      }

      !isJavaAnnotConstr(methRef.symbol) &&
      args.size < requiredArgNum(funType)
    }

    /** A flag signalling that the typechecking the application was so far successful */
    private var _ok = true

    def ok: Boolean = _ok
    def ok_=(x: Boolean): Unit = _ok = x

    /** The function's type after widening and instantiating polytypes
     *  with TypeParamRefs in constraint set
     */
    @threadUnsafe lazy val methType: Type = liftedFunType.widen match {
      case funType: MethodType => funType
      case funType: PolyType => instantiateWithTypeVars(funType)
      case tp => tp //was: funType
    }

    @threadUnsafe lazy val liftedFunType: Type =
      if (needLiftFun) {
        liftFun()
        normalizedFun.tpe
      }
      else funType

    /** The arguments re-ordered so that each named argument matches the
     *  same-named formal parameter.
     */
    @threadUnsafe lazy val orderedArgs: List[Arg] =
      if (hasNamedArg(args))
        reorder(args.asInstanceOf[List[untpd.Tree]]).asInstanceOf[List[Arg]]
      else
        args

    protected def init(): Unit = methType match {
      case methType: MethodType =>
        val resultApprox = resultTypeApprox(methType)
        val sym = methRef.symbol
        if ctx.typerState.isCommittable then
          // Here we call `resultType` only to accumulate constraints (even if
          // it fails, we might be able to heal the expression to conform to the
          // result type) so don't check for views since `viewExists` doesn't
          // have any side-effect and would only slow the compiler down (cf #14333).
          NoViewsAllowed.constrainResult(sym, resultApprox, resultType)
        else if !constrainResult(sym, resultApprox, resultType) then
          // Here we actually record that this alternative failed so that
          // overloading resolution might prune it.
          fail(TypeMismatch(methType.resultType, resultType, None))

        // match all arguments with corresponding formal parameters
        matchArgs(orderedArgs, methType.paramInfos, 0)
      case _ =>
        if (methType.isError) ok = false
        else fail(s"$methString does not take parameters".toMessage)
    }

    /** The application was successful */
    def success: Boolean = ok

    protected def methodType: MethodType = methType.asInstanceOf[MethodType]
    private def methString: String =
      def infoStr = if methType.isErroneous then "" else i": $methType"
      i"${err.refStr(methRef)}$infoStr"

    /** Re-order arguments to correctly align named arguments */
    def reorder[T >: Untyped](args: List[Trees.Tree[T]]): List[Trees.Tree[T]] = {

      /** @param pnames    The list of parameter names that are missing arguments
       *  @param args      The list of arguments that are not yet passed, or that are waiting to be dropped
       *  @param nameToArg A map from as yet unseen names to named arguments
       *  @param toDrop    A set of names that have already be passed as named arguments
       *
       *  For a well-typed application we have the invariants
       *
       *  1. `(args diff toDrop)` can be reordered to match `pnames`
       *  2. For every `(name -> arg)` in `nameToArg`, `arg` is an element of `args`
       */
      def handleNamed(pnames: List[Name], args: List[Trees.Tree[T]],
                      nameToArg: Map[Name, Trees.NamedArg[T]], toDrop: Set[Name]): List[Trees.Tree[T]] = pnames match {
        case pname :: pnames1 if nameToArg contains pname =>
          // there is a named argument for this parameter; pick it
          nameToArg(pname) :: handleNamed(pnames1, args, nameToArg - pname, toDrop + pname)
        case _ =>
          def pnamesRest = if (pnames.isEmpty) pnames else pnames.tail
          args match {
            case (arg @ NamedArg(aname, _)) :: args1 =>
              if (toDrop contains aname) // argument is already passed
                handleNamed(pnames, args1, nameToArg, toDrop - aname)
              else if ((nameToArg contains aname) && pnames.nonEmpty) // argument is missing, pass an empty tree
                genericEmptyTree :: handleNamed(pnames.tail, args, nameToArg, toDrop)
              else { // name not (or no longer) available for named arg
                def msg =
                  if (methodType.paramNames contains aname)
                    s"parameter $aname of $methString is already instantiated"
                  else
                    s"$methString does not have a parameter $aname"
                fail(msg.toMessage, arg.asInstanceOf[Arg])
                arg :: handleNamed(pnamesRest, args1, nameToArg, toDrop)
              }
            case arg :: args1 =>
              arg :: handleNamed(pnamesRest, args1, nameToArg, toDrop) // unnamed argument; pick it
            case Nil => // no more args, continue to pick up any preceding named args
              if (pnames.isEmpty) Nil
              else handleNamed(pnamesRest, args, nameToArg, toDrop)
          }
      }

      def handlePositional(pnames: List[Name], args: List[Trees.Tree[T]]): List[Trees.Tree[T]] =
        args match {
          case (arg: NamedArg @unchecked) :: _ =>
            val nameAssocs = for (case arg @ NamedArg(name, _) <- args) yield (name, arg)
            handleNamed(pnames, args, nameAssocs.toMap, Set())
          case arg :: args1 =>
            arg :: handlePositional(if (pnames.isEmpty) Nil else pnames.tail, args1)
          case Nil => Nil
        }

      handlePositional(methodType.paramNames, args)
    }

    /** Is `sym` a constructor of a Java-defined annotation? */
    def isJavaAnnotConstr(sym: Symbol): Boolean =
      sym.is(JavaDefined) && sym.isConstructor && sym.owner.derivesFrom(defn.AnnotationClass)

    /** Match re-ordered arguments against formal parameters
     *  @param n   The position of the first parameter in formals in `methType`.
     */
    def matchArgs(args: List[Arg], formals: List[Type], n: Int): Unit =
      if (success) formals match {
        case formal :: formals1 =>

          def checkNoVarArg(arg: Arg) =
            if !ctx.isAfterTyper && isVarArg(arg) then
              val addendum =
                if formal.isRepeatedParam then
                  i"it is not the only argument to be passed to the corresponding repeated parameter $formal"
                else
                  i"the corresponding parameter has type $formal which is not a repeated parameter type"
              fail(em"Sequence argument type annotation `*` cannot be used here:\n$addendum".toMessage, arg)

          /** Add result of typing argument `arg` against parameter type `formal`.
           *  @return  The remaining formal parameter types. If the method is parameter-dependent
           *           this means substituting the actual argument type for the current formal parameter
           *           in the remaining formal parameters.
           */
          def addTyped(arg: Arg): List[Type] =
            if !formal.isRepeatedParam then checkNoVarArg(arg)
            addArg(typedArg(arg, formal), formal)
            if methodType.isParamDependent && typeOfArg(arg).exists then
              // `typeOfArg(arg)` could be missing because the evaluation of `arg` produced type errors
              formals1.mapconserve(safeSubstParam(_, methodType.paramRefs(n), typeOfArg(arg)))
            else
              formals1

          def missingArg(n: Int): Unit =
            fail(MissingArgument(methodType.paramNames(n), methString))

          def tryDefault(n: Int, args1: List[Arg]): Unit = {
            val sym = methRef.symbol
            val testOnly = this.isInstanceOf[TestApplication[?]]

            val defaultArg =
              if (isJavaAnnotConstr(sym)) {
                val cinfo = sym.owner.asClass.classInfo
                val pname = methodType.paramNames(n)
                val hasDefault = cinfo.member(pname)
                  .suchThat(d => d.is(Method) && d.hasAnnotation(defn.AnnotationDefaultAnnot)).exists

                // Use `_` as a placeholder for the default value of an
                // annotation parameter, this will be recognized by the backend.
                if (hasDefault)
                  tpd.Underscore(formal)
                else
                  EmptyTree
              }
              else defaultArgument(normalizedFun, n, testOnly)

            def implicitArg = implicitArgTree(formal, appPos.span)

            if !defaultArg.isEmpty then
              defaultArg.tpe.widen match
                case _: MethodOrPoly if testOnly => matchArgs(args1, formals1, n + 1)
                case _ => matchArgs(args1, addTyped(treeToArg(defaultArg)), n + 1)
            else if methodType.isContextualMethod && ctx.mode.is(Mode.ImplicitsEnabled) then
              matchArgs(args1, addTyped(treeToArg(implicitArg)), n + 1)
            else
              missingArg(n)
          }

          if (formal.isRepeatedParam)
            args match {
              case arg :: Nil if isVarArg(arg) =>
                addTyped(arg)
              case (arg @ Typed(Literal(Constant(null)), _)) :: Nil if ctx.isAfterTyper =>
                addTyped(arg)
              case _ =>
                val elemFormal = formal.widenExpr.argTypesLo.head
                val typedArgs =
                  harmonic(harmonizeArgs, elemFormal) {
                    args.map { arg =>
                      checkNoVarArg(arg)
                      typedArg(arg, elemFormal)
                    }
                  }
                typedArgs.foreach(addArg(_, elemFormal))
                makeVarArg(args.length, elemFormal)
            }
          else args match {
            case EmptyTree :: args1 =>
              tryDefault(n, args1)
            case arg :: args1 =>
              matchArgs(args1, addTyped(arg), n + 1)
            case nil =>
              tryDefault(n, args)
          }

        case nil =>
          args match {
            case arg :: args1 =>
              def msg = arg match
                case untpd.Tuple(Nil)
                if applyKind == ApplyKind.InfixTuple && funType.widen.isNullaryMethod =>
                  i"can't supply unit value with infix notation because nullary $methString takes no arguments; use dotted invocation instead: (...).${methRef.name}()"
                case _ =>
                  i"too many arguments for $methString"
              fail(msg.toMessage, arg)
            case nil =>
          }
      }
  }

  /** The degree to which an argument has to match a formal parameter */
  enum ArgMatch:
    case Compatible    // argument is compatible with formal
    case CompatibleCAP // capture-converted argument is compatible with formal

  /** Subclass of Application for the cases where we are interested only
   *  in a "can/cannot apply" answer, without needing to construct trees or
   *  issue error messages.
   */
  abstract class TestApplication[Arg](methRef: TermRef, funType: Type, args: List[Arg], resultType: Type, argMatch: ArgMatch)(using Context)
  extends Application[Arg](methRef, funType, args, resultType) {
    type TypedArg = Arg
    type Result = Unit

    def applyKind = ApplyKind.Regular

    protected def argOK(arg: TypedArg, formal: Type): Boolean = argType(arg, formal) match
      case ref: TermRef if ref.denot.isOverloaded =>
        // in this case we could not resolve overloading because no alternative
        // matches expected type
        false
      case argtpe =>
        val argtpe1 = argtpe.widen

        def SAMargOK =
          defn.isFunctionType(argtpe1) && formal.match
            case SAMType(sam) => argtpe <:< sam.toFunctionType(isJava = formal.classSymbol.is(JavaDefined))
            case _ => false

        isCompatible(argtpe, formal)
        // Only allow SAM-conversion to PartialFunction if implicit conversions
        // are enabled. This is necessary to avoid ambiguity between an overload
        // taking a PartialFunction and one taking a Function1 because
        // PartialFunction extends Function1 but Function1 is SAM-convertible to
        // PartialFunction. Concretely, given:
        //
        //   def foo(a: Int => Int): Unit = println("1")
        //   def foo(a: PartialFunction[Int, Int]): Unit = println("2")
        //
        // - `foo(x => x)` will print 1, because the PartialFunction overload
        //   won't be seen as applicable in the first call to
        //   `resolveOverloaded`, this behavior happens to match what Java does
        //   since PartialFunction is not a SAM type according to Java
        //   (`isDefined` is abstract).
        // - `foo { case x if x % 2 == 0 => x }` will print 2, because both
        //    overloads are applicable, but PartialFunction is a subtype of
        //    Function1 so it's more specific.
        || (!formal.isRef(defn.PartialFunctionClass) || ctx.mode.is(Mode.ImplicitsEnabled)) && SAMargOK
        || argMatch == ArgMatch.CompatibleCAP
            && {
              val argtpe1 = argtpe.widen
              val captured = captureWildcards(argtpe1)
              (captured ne argtpe1) && isCompatible(captured, formal.widenExpr)
            }

    /** The type of the given argument */
    protected def argType(arg: Arg, formal: Type): Type

    def typedArg(arg: Arg, formal: Type): Arg = arg
    final def addArg(arg: TypedArg, formal: Type): Unit = ok = ok & argOK(arg, formal)
    def makeVarArg(n: Int, elemFormal: Type): Unit = {}
    def fail(msg: Message, arg: Arg): Unit =
      ok = false
    def fail(msg: Message): Unit =
      ok = false
    def appPos: SrcPos = NoSourcePosition
    @threadUnsafe lazy val normalizedFun: Tree = ref(methRef, needLoad = false)
    init()
  }

  /** Subclass of Application for applicability tests with type arguments and value
   *  argument trees.
   */
  class ApplicableToTrees(methRef: TermRef, args: List[Tree], resultType: Type, argMatch: ArgMatch)(using Context)
  extends TestApplication(methRef, methRef.widen, args, resultType, argMatch) {
    def argType(arg: Tree, formal: Type): Type =
      if untpd.isContextualClosure(arg) && defn.isContextFunctionType(formal) then arg.tpe
      else normalize(arg.tpe, formal)
    def treeToArg(arg: Tree): Tree = arg
    def isVarArg(arg: Tree): Boolean = tpd.isWildcardStarArg(arg)
    def typeOfArg(arg: Tree): Type = arg.tpe
    def harmonizeArgs(args: List[Tree]): List[Tree] = harmonize(args)
  }

  /** Subclass of Application for applicability tests with value argument types. */
  class ApplicableToTypes(methRef: TermRef, args: List[Type], resultType: Type, argMatch: ArgMatch)(using Context)
  extends TestApplication(methRef, methRef, args, resultType, argMatch) {
    def argType(arg: Type, formal: Type): Type = arg
    def treeToArg(arg: Tree): Type = arg.tpe
    def isVarArg(arg: Type): Boolean = arg.isRepeatedParam
    def typeOfArg(arg: Type): Type = arg
    def harmonizeArgs(args: List[Type]): List[Type] = harmonizeTypes(args)
  }

  /** Subclass of Application for type checking an Apply node, where
   *  types of arguments are either known or unknown.
   */
  abstract class TypedApply[T >: Untyped](
    app: untpd.Apply, fun: Tree, methRef: TermRef, args: List[Trees.Tree[T]], resultType: Type,
    override val applyKind: ApplyKind)(using Context)
  extends Application(methRef, fun.tpe, args, resultType) {
    type TypedArg = Tree
    def isVarArg(arg: Trees.Tree[T]): Boolean = untpd.isWildcardStarArg(arg)
    private var typedArgBuf = new mutable.ListBuffer[Tree]
    private var liftedDefs: mutable.ListBuffer[Tree] | Null = null
    private var myNormalizedFun: Tree = fun
    init()

    def addArg(arg: Tree, formal: Type): Unit =
      typedArgBuf += adapt(arg, formal.widenExpr)

    def makeVarArg(n: Int, elemFormal: Type): Unit = {
      val args = typedArgBuf.takeRight(n).toList
      typedArgBuf.dropRightInPlace(n)
      val elemtpt = TypeTree(elemFormal)
      typedArgBuf += seqToRepeated(SeqLiteral(args, elemtpt))
    }

    def harmonizeArgs(args: List[TypedArg]): List[Tree] =
      // harmonize args only if resType depends on parameter types
      if (isFullyDefined(methodType.resType, ForceDegree.none)) args
      else harmonize(args)

    override def appPos: SrcPos = app.srcPos

    def fail(msg: Message, arg: Trees.Tree[T]): Unit = {
      report.error(msg, arg.srcPos)
      ok = false
    }

    def fail(msg: Message): Unit = {
      report.error(msg, app.srcPos)
      ok = false
    }

    def normalizedFun:  Tree = myNormalizedFun

    private def lifter(using Context) =
      if (methRef.symbol.hasDefaultParams) LiftComplex else LiftImpure

    override def liftFun(): Unit =
      if (liftedDefs == null) {
        liftedDefs = new mutable.ListBuffer[Tree]
        myNormalizedFun = lifter.liftApp(liftedDefs.uncheckedNN, myNormalizedFun)
      }

    /** The index of the first difference between lists of trees `xs` and `ys`
     *  -1 if there are no differences.
     */
    private def firstDiff[T <: Trees.Tree[?]](xs: List[T], ys: List[T], n: Int = 0): Int = xs match {
      case x :: xs1 =>
        ys match {
          case y :: ys1 => if (x ne y) n else firstDiff(xs1, ys1, n + 1)
          case nil => n
        }
      case nil =>
        ys match {
          case y :: ys1 => n
          case nil => -1
        }
    }
    private def sameSeq[T <: Trees.Tree[?]](xs: List[T], ys: List[T]): Boolean = firstDiff(xs, ys) < 0

    /** An argument is safe if it is a pure expression or a default getter call
     *  If all arguments are safe, no reordering is necessary
     */
    def isSafeArg(arg: Tree) =
      isPureExpr(arg)
      || arg.isInstanceOf[RefTree | Apply | TypeApply] && arg.symbol.name.is(DefaultGetterName)

    val result:   Tree = {
      var typedArgs = typedArgBuf.toList
      def app0 = cpy.Apply(app)(normalizedFun, typedArgs) // needs to be a `def` because typedArgs can change later
      val app1 =
        if (!success) app0.withType(UnspecifiedErrorType)
        else {
          if !sameSeq(args, orderedArgs)
             && !isJavaAnnotConstr(methRef.symbol)
             && !typedArgs.forall(isSafeArg)
          then
            // need to lift arguments to maintain evaluation order in the
            // presence of argument reorderings.

            liftFun()

            // lift arguments in the definition order
            val argDefBuf = mutable.ListBuffer.empty[Tree]
            typedArgs = lifter.liftArgs(argDefBuf, methType, typedArgs)
            // Lifted arguments ordered based on the original order of typedArgBuf and
            // with all non-explicit default parameters at the end in declaration order.
            val orderedArgDefs = {
              // Indices of original typed arguments that are lifted by liftArgs
              val impureArgIndices = typedArgBuf.zipWithIndex.collect {
                case (arg, idx) if !lifter.noLift(arg) => idx
              }
              def position(arg: Trees.Tree[T]) = {
                val i = args.indexOf(arg)
                if (i >= 0) i else orderedArgs.length
              }
              // The original indices of all ordered arguments, as an array
              val originalIndices = orderedArgs.map(position).toArray
              // Assuming stable sorting all non-explicit default parameters will remain in the end with the same order
              val defaultParamIndex = typedArgs.size
              // A map from lifted argument index to the corresponding position in the original argument list
              def originalIndex(n: Int) =
                if (n < originalIndices.length) originalIndices(n) else orderedArgs.length
              scala.util.Sorting.stableSort[(Tree, Int), Int](
                argDefBuf.zip(impureArgIndices), (arg, idx) => originalIndex(idx)).map(_._1)
            }
            liftedDefs.nn ++= orderedArgDefs
          end if
          if (sameSeq(typedArgs, args)) // trick to cut down on tree copying
            typedArgs = args.asInstanceOf[List[Tree]]
          assignType(app0, normalizedFun, typedArgs)
        }
      wrapDefs(liftedDefs, app1)
    }
  }

  /** Subclass of Application for type checking an Apply node with untyped arguments. */
  class ApplyToUntyped(
    app: untpd.Apply, fun: Tree, methRef: TermRef, proto: FunProto,
    resultType: Type)(using Context)
  extends TypedApply(app, fun, methRef, proto.args, resultType, proto.applyKind) {
    def typedArg(arg: untpd.Tree, formal: Type): TypedArg = proto.typedArg(arg, formal)
    def treeToArg(arg: Tree): untpd.Tree = untpd.TypedSplice(arg)
    def typeOfArg(arg: untpd.Tree): Type = proto.typeOfArg(arg)
  }

  /** Subclass of Application for type checking an Apply node with typed arguments. */
  class ApplyToTyped(
    app: untpd.Apply, fun: Tree, methRef: TermRef, args: List[Tree],
    resultType: Type, applyKind: ApplyKind)(using Context)
  extends TypedApply(app, fun, methRef, args, resultType, applyKind) {
    def typedArg(arg: Tree, formal: Type): TypedArg = arg
    def treeToArg(arg: Tree): Tree = arg
    def typeOfArg(arg: Tree): Type = arg.tpe
  }

  /** If `app` is a `this(...)` constructor call, the this-call argument context,
   *  otherwise the current context.
   */
  def argCtx(app: untpd.Tree)(using Context): Context =
    if (ctx.owner.isClassConstructor && untpd.isSelfConstrCall(app)) ctx.thisCallArgContext
    else ctx

  /** Typecheck application. Result could be an `Apply` node,
   *  or, if application is an operator assignment, also an `Assign` or
   *  Block node.
   */
  def typedApply(tree: untpd.Apply, pt: Type)(using Context): Tree = {

    def realApply(using Context): Tree = {
      val resultProto = tree.fun match
        case Select(New(tpt), _) if pt.isInstanceOf[ValueType] =>
          if tpt.isType && typedAheadType(tpt).tpe.typeSymbol.typeParams.isEmpty then
            IgnoredProto(pt)
          else
            pt // Don't ignore expected value types of `new` expressions with parameterized type.
                // If we have a `new C()` with expected type `C[T]` we want to use the type to
                // instantiate `C` immediately. This is necessary since `C` might _also_ have using
                // clauses that we want to instantiate with the best available type. See i15664.scala.
        case _ => IgnoredProto(pt)
          // Do ignore other expected result types, since there might be an implicit conversion
          // on the result. We could drop this if we disallow unrestricted implicit conversions.
      val originalProto =
        new FunProto(tree.args, resultProto)(this, tree.applyKind)(using argCtx(tree))
      record("typedApply")
      val fun1 = typedExpr(tree.fun, originalProto)

      // If adaptation created a tupled dual of `originalProto`, pick the right version
      // (tupled or not) of originalProto to proceed.
      val proto =
        if originalProto.hasTupledDual && needsTupledDual(fun1.tpe, originalProto)
        then originalProto.tupledDual
        else originalProto

      /** Type application where arguments come from prototype, and no implicits are inserted */
      def simpleApply(fun1: Tree, proto: FunProto)(using Context): Tree =
        methPart(fun1).tpe match {
          case funRef: TermRef =>
            val app = ApplyTo(tree, fun1, funRef, proto, pt)
            convertNewGenericArray(
              widenEnumCase(
                postProcessByNameArgs(funRef, app).computeNullable(),
                pt))
          case _ =>
            handleUnexpectedFunType(tree, fun1)
        }

      /** Try same application with an implicit inserted around the qualifier of the function
       *  part. Return an optional value to indicate success.
       */
      def tryWithImplicitOnQualifier(fun1: Tree, proto: FunProto)(using Context): Option[Tree] =
        if ctx.mode.is(Mode.SynthesizeExtMethodReceiver) || proto.hasErrorArg then
          // Suppress insertion of apply or implicit conversion on extension method receiver
          // or if argument is erroneous by itself.
          None
        else
          tryInsertImplicitOnQualifier(fun1, proto, ctx.typerState.ownedVars) flatMap { fun2 =>
            tryEither {
              Some(simpleApply(fun2, proto)): Option[Tree]
            } {
              (_, _) => None
            }
          }

      fun1.tpe match {
        case err: ErrorType => cpy.Apply(tree)(fun1, proto.typedArgs()).withType(err)
        case TryDynamicCallType =>
          val isInsertedApply = fun1 match {
            case Select(_, nme.apply) => fun1.span.isSynthetic
            case TypeApply(sel @ Select(_, nme.apply), _) => sel.span.isSynthetic
            /* TODO Get rid of this case. It is still syntax-based, therefore unreliable.
             * It is necessary for things like `someDynamic[T](...)`, because in that case,
             * somehow typedFunPart returns a tree that was typed as `TryDynamicCallType`,
             * so clearly with the view that an apply insertion was necessary, but doesn't
             * actually insert the apply!
             * This is probably something wrong in apply insertion, but I (@sjrd) am out of
             * my depth there.
             * In the meantime, this makes tests pass.
             */
            case TypeApply(fun, _) => !fun.isInstanceOf[Select]
            case _ => false
          }
          typedDynamicApply(tree, isInsertedApply, pt)
        case _ =>
          if (originalProto.isDropped) fun1
          else if (fun1.symbol == defn.Compiletime_summonFrom)
            // Special handling of `summonFrom { ... }`.
            // We currently cannot use a macro for that since unlike other inline methods
            // summonFrom needs to expand lazily. For instance, in
            //
            //    summonFrom {
            //      case given A[t] =>
            //        summonFrom
            //          case given `t` => ...
            //        }
            //    }
            //
            // the second `summonFrom` should expand only once the first `summonFrom` is
            // evaluated and `t` is bound. But normal inline expansion does not behave that
            // way: arguments to inline function are expanded before the function call.
            // To make this work using regular inlining, we'd need a way to annotate
            // an inline function that it should expand only if there are no enclosing
            // applications of inline functions.
            tree.args match {
              case (arg @ Match(EmptyTree, cases)) :: Nil =>
                cases.foreach {
                  case CaseDef(Typed(_: untpd.Ident, _), _, _) => // OK
                  case CaseDef(Bind(_, Typed(_: untpd.Ident, _)), _, _) => // OK
                  case CaseDef(Ident(name), _, _) if name == nme.WILDCARD => // Ok
                  case CaseDef(pat, _, _) =>
                    report.error(UnexpectedPatternForSummonFrom(pat), pat.srcPos)
                }
                typed(untpd.InlineMatch(EmptyTree, cases).withSpan(tree.span), pt)
              case _ =>
                errorTree(tree, em"argument to summonFrom must be a pattern matching closure")
            }
          else
            tryEither {
              simpleApply(fun1, proto)
            } {
              (failedVal, failedState) =>
                def fail = { failedState.commit(); failedVal }
                // Try once with original prototype and once (if different) with tupled one.
                // The reason we need to try both is that the decision whether to use tupled
                // or not was already taken but might have to be revised when an implicit
                // is inserted on the qualifier.
                tryWithImplicitOnQualifier(fun1, originalProto).getOrElse(
                  if (proto eq originalProto) fail
                  else tryWithImplicitOnQualifier(fun1, proto).getOrElse(fail))
            }
      }
    }

    /** Convert expression like
     *
     *     e += (args)
     *
     *  where the lifted-for-assignment version of e is { val xs = es; e' } to
     *
     *     { val xs = es; e' = e' + args }
     */
    def typedOpAssign(using Context): Tree = {
      val (lhs1, name, rhss) = (tree: @unchecked) match
        case Apply(Select(lhs, name), rhss) => (typedExpr(lhs), name, rhss)
        case Apply(untpd.TypedSplice(Select(lhs1, name)), rhss) => (lhs1, name, rhss)
      val liftedDefs = new mutable.ListBuffer[Tree]
      val lhs2 = untpd.TypedSplice(LiftComplex.liftAssigned(liftedDefs, lhs1))
      val assign = untpd.Assign(lhs2,
          untpd.Apply(untpd.Select(lhs2, name.asSimpleName.dropRight(1)), rhss))
      wrapDefs(liftedDefs, typed(assign))
    }

    val app1 =
      if (untpd.isOpAssign(tree))
        tryEither {
          realApply
        } { (failedVal, failedState) =>
          tryEither {
            typedOpAssign
          } { (_, _) =>
            failedState.commit()
            failedVal
          }
        }
      else {
        val app = tree.fun match
          case _: untpd.Splice if ctx.mode.is(Mode.QuotedPattern) => typedAppliedSplice(tree, pt)
          case _ => realApply
        app match {
          case Apply(fn @ Select(left, _), right :: Nil) if fn.hasType =>
            val op = fn.symbol
            if (op == defn.Any_== || op == defn.Any_!=)
              checkCanEqual(left.tpe.widen, right.tpe.widen, app.span)
          case _ =>
        }
        app
      }
    app1 match {
      case Apply(Block(stats, fn), args) =>
        tpd.cpy.Block(app1)(stats, tpd.cpy.Apply(app1)(fn, args))
      case _ =>
        app1
    }
  }

  /** Typecheck an Apply node with a typed function and possibly-typed arguments coming from `proto` */
  def ApplyTo(app: untpd.Apply, fun: tpd.Tree, methRef: TermRef, proto: FunProto, resultType: Type)(using Context): tpd.Tree =
    val typer = ctx.typer
    if (proto.allArgTypesAreCurrent())
      typer.ApplyToTyped(app, fun, methRef, proto.typedArgs(), resultType, proto.applyKind).result
    else
      typer.ApplyToUntyped(app, fun, methRef, proto, resultType)(
        using fun.nullableInArgContext(using argCtx(app))).result

  /** Overridden in ReTyper to handle primitive operations that can be generated after erasure */
  protected def handleUnexpectedFunType(tree: untpd.Apply, fun: Tree)(using Context): Tree =
    if ctx.reporter.errorsReported then
      throw TypeError(i"unexpected function type: ${methPart(fun).tpe}")
    else
      throw Error(i"unexpected type.\n  fun = $fun,\n  methPart(fun) = ${methPart(fun)},\n  methPart(fun).tpe = ${methPart(fun).tpe},\n  tpe = ${fun.tpe}")

  def typedNamedArgs(args: List[untpd.Tree])(using Context): List[NamedArg] =
    for (case arg @ NamedArg(id, argtpt) <- args) yield {
      if !Feature.namedTypeArgsEnabled then
        report.error(
          i"""Named type arguments are experimental,
             |they must be enabled with a `experimental.namedTypeArguments` language import or setting""",
          arg.srcPos)
      val argtpt1 = typedType(argtpt)
      cpy.NamedArg(arg)(id, argtpt1).withType(argtpt1.tpe)
    }

  def typedTypeApply(tree: untpd.TypeApply, pt: Type)(using Context): Tree = {
    if (ctx.mode.is(Mode.Pattern))
      return errorTree(tree, "invalid pattern")

    val isNamed = hasNamedArg(tree.args)
    val typedArgs = if (isNamed) typedNamedArgs(tree.args) else tree.args.mapconserve(typedType(_))
    record("typedTypeApply")
    typedExpr(tree.fun, PolyProto(typedArgs, pt)) match {
      case _: TypeApply if !ctx.isAfterTyper =>
        errorTree(tree, "illegal repeated type application")
      case typedFn =>
        typedFn.tpe.widen match {
          case pt: PolyType =>
            if (typedArgs.length <= pt.paramInfos.length && !isNamed)
              if (typedFn.symbol == defn.Predef_classOf && typedArgs.nonEmpty) {
                val arg = typedArgs.head
                if (!arg.symbol.is(Module)) // Allow `classOf[Foo.type]` if `Foo` is an object
                  checkClassType(arg.tpe, arg.srcPos, traitReq = false, stablePrefixReq = false)
              }
          case _ =>
        }
        def tryDynamicTypeApply(): Tree = typedFn match {
          case typedFn: Select if !pt.isInstanceOf[FunProto] => typedDynamicSelect(typedFn, typedArgs.map(untpd.TypedSplice(_)), pt)
          case _                                             => tree.withType(TryDynamicCallType)
        }
        if (typedFn.tpe eq TryDynamicCallType) tryDynamicTypeApply()
        else assignType(cpy.TypeApply(tree)(typedFn, typedArgs), typedFn, typedArgs)
    }
  }

  /** Rewrite `new Array[T](....)` if T is an unbounded generic to calls to newGenericArray.
   *  It is performed during typer as creation of generic arrays needs a classTag.
   *  we rely on implicit search to find one.
   */
  def convertNewGenericArray(tree: Tree)(using Context): Tree = tree match {
    case Apply(TypeApply(tycon, targs@(targ :: Nil)), args) if tycon.symbol == defn.ArrayConstructor =>
      fullyDefinedType(tree.tpe, "array", tree.srcPos)

      def newGenericArrayCall =
        ref(defn.DottyArraysModule)
          .select(defn.newGenericArrayMethod).withSpan(tree.span)
          .appliedToTypeTrees(targs).appliedToTermArgs(args)

      if (TypeErasure.isGeneric(targ.tpe))
        newGenericArrayCall
      else tree
    case _ =>
      tree
  }

  /** Is `tp` a unary function type or an overloaded type with with only unary function
   *  types as alternatives?
   */
  def isUnary(tp: Type)(using Context): Boolean = tp match {
    case tp: MethodicType =>
      tp.firstParamTypes match {
        case ptype :: Nil => !ptype.isRepeatedParam
        case _ => false
      }
    case tp: TermRef =>
      tp.denot.alternatives.forall(alt => isUnary(alt.info))
    case _ =>
      false
  }

  /** Should we tuple or untuple the argument before application?
    *  If auto-tupling is enabled then
    *
    *   - we tuple n-ary arguments where n > 0 if the function consists
    *     only of unary alternatives
    *   - we untuple tuple arguments of infix operations if the function
    *     does not consist only of unary alternatives.
    */
  def needsTupledDual(funType: Type, pt: FunProto)(using Context): Boolean =
    pt.args match
      case untpd.Tuple(elems) :: Nil =>
        elems.length > 1
        && pt.applyKind == ApplyKind.InfixTuple
        && !isUnary(funType)
      case args =>
        args.lengthCompare(1) > 0
        && isUnary(funType)
        && Feature.autoTuplingEnabled

  /** If `tree` is a complete application of a compiler-generated `apply`
   *  or `copy` method of an enum case, widen its type to the underlying
   *  type by means of a type ascription, as long as the widened type is
   *  still compatible with the expected type.
   *  The underlying type is the intersection of all class parents of the
   *  original type.
   */
  def widenEnumCase(tree: Tree, pt: Type)(using Context): Tree =
    val sym = tree.symbol
    def isEnumCopy = sym.name == nme.copy && sym.owner.isEnumCase
    def isEnumApply = sym.name == nme.apply && sym.owner.linkedClass.isEnumCase
    if sym.is(Synthetic) && (isEnumApply || isEnumCopy)
       && tree.tpe.classSymbol.isEnumCase
       && tree.tpe.widen.isValueType
    then
      val widened = TypeComparer.dropTransparentTraits(
        tree.tpe.parents.reduceLeft(TypeComparer.andType(_, _)),
        pt)
      if widened <:< pt then Typed(tree, TypeTree(widened))
      else tree
    else tree

  /** Does `state` contain a  "NotAMember" or "MissingIdent" message as
   *  first pending error message? That message would be
   *  `$memberName is not a member of ...` or `Not found: $memberName`.
   *  If memberName is empty, any name will do.
   */
  def saysNotFound(state: TyperState, memberName: Name)(using Context): Boolean =
    state.reporter.pendingMessages match
      case dia :: _ =>
        dia.msg match
          case msg: NotFoundMsg => memberName.isEmpty || msg.name == memberName
          case _ => false
      case _ => false

  def typedUnApply(tree: untpd.Apply, selType: Type)(using Context): Tree = {
    record("typedUnApply")
    val Apply(qual, args) = tree
    if !ctx.mode.is(Mode.InTypeTest) then
      checkMatchable(selType, tree.srcPos, pattern = true)

    def notAnExtractor(tree: Tree): Tree =
      // prefer inner errors
      // e.g. report not found ident instead of not an extractor in tests/neg/i2950.scala
      if (!tree.tpe.isError && tree.tpe.isErroneous) tree
      else errorTree(tree, NotAnExtractor(qual))

    /** Report errors buffered in state.
     *  @pre state has errors to report
     *  If there is a single error stating that "unapply" is not a member, print
     *  the more informative "notAnExtractor" message instead.
     */
    def reportErrors(tree: Tree, state: TyperState): Tree =
      assert(state.reporter.hasErrors)
      if saysNotFound(state, nme.unapply) then notAnExtractor(tree)
      else
        state.reporter.flush()
        tree

    /** If this is a term ref tree, try to typecheck with its type name.
     *  If this refers to a type alias, follow the alias, and if
     *  one finds a class, reference the class companion module.
     */
    def followTypeAlias(tree: untpd.Tree): untpd.Tree = {
      tree match {
        case tree: untpd.RefTree =>
          val nestedCtx = ctx.fresh.setNewTyperState()
          val ttree =
            typedType(untpd.rename(tree, tree.name.toTypeName))(using nestedCtx)
          ttree.tpe match {
            case alias: TypeRef if alias.info.isTypeAlias && !nestedCtx.reporter.hasErrors =>
              Inferencing.companionRef(alias) match {
                case companion: TermRef => return untpd.ref(companion).withSpan(tree.span)
                case _ =>
              }
            case _ =>
          }
        case _ =>
      }
      untpd.EmptyTree
    }

    /** A typed qual.unapply or qual.unapplySeq tree, if this typechecks.
     *  Otherwise fallBack with (maltyped) qual.unapply as argument
     *  Note: requires special handling for overloaded occurrences of
     *  unapply or unapplySeq. We first try to find a non-overloaded
     *  method which matches any type. If that fails, we try to find an
     *  overloaded variant which matches one of the argument types.
     *  In fact, overloaded unapply's are problematic because a non-
     *  overloaded unapply does *not* need to be applicable to its argument
     *  whereas overloaded variants need to have a conforming variant.
     */
    def trySelectUnapply(qual: untpd.Tree)(fallBack: (Tree, TyperState) => Tree): Tree = {
      // try first for non-overloaded, then for overloaded occurrences
      def tryWithName(name: TermName)(fallBack: (Tree, TyperState) => Tree)(using Context): Tree =

        def tryWithProto(qual: untpd.Tree, targs: List[Tree], pt: Type)(using Context) =
          val proto = UnapplyFunProto(pt, this)
          val unapp = untpd.Select(qual, name)
          val result =
            if targs.isEmpty then typedExpr(unapp, proto)
            else typedExpr(unapp, PolyProto(targs, proto)).appliedToTypeTrees(targs)
          if !result.symbol.exists
             || result.symbol.name == name
             || ctx.reporter.hasErrors
          then result
          else notAnExtractor(result)
          	// It might be that the result of typedExpr is an `apply` selection or implicit conversion.
          	// Reject in this case.

        def tryWithTypeArgs(qual: untpd.Tree, targs: List[Tree])(fallBack: (Tree, TyperState) => Tree): Tree =
          tryEither {
            tryWithProto(qual, targs, selType)
          } {
            (sel, state) =>
              tryEither {
                tryWithProto(qual, targs, WildcardType)
              } {
                (_, _) => fallBack(sel, state)
              }
          }

        qual match
          case TypeApply(qual1, targs) =>
            tryWithTypeArgs(qual1, targs.mapconserve(typedType(_)))((t, ts) =>
              tryWithTypeArgs(qual, Nil)(fallBack))
          case _ =>
            tryWithTypeArgs(qual, Nil)(fallBack)
      end tryWithName

      // try first for unapply, then for unapplySeq
      tryWithName(nme.unapply) {
        (sel, state) =>
          tryWithName(nme.unapplySeq) {
            (sel2, state2) =>
              // if both fail, return unapply error, unless that is simply a
              // "not a member", and the unapplySeq error is more refined.
              if saysNotFound(state, nme.unapply) && !saysNotFound(state2, nme.unapplySeq)
              then fallBack(sel2, state2)
              else fallBack(sel, state)
          }
      }
    }

    /** Produce a typed qual.unapply or qual.unapplySeq tree, or
     *  else if this fails follow a type alias and try again.
     */
    var unapplyFn =
      trySelectUnapply(qual) {
        (sel, state) =>
          val qual1 = followTypeAlias(qual)
          if (qual1.isEmpty) reportErrors(sel, state)
          else trySelectUnapply(qual1) {
            (_, state) => reportErrors(sel, state)
          }
      }

    /** Add a `Bind` node for each `bound` symbol in a type application `unapp` */
    def addBinders(unapp: Tree, bound: List[Symbol]) = unapp match {
      case TypeApply(fn, args) =>
        var remain = bound.toSet
        def addBinder(arg: Tree) = arg.tpe.stripTypeVar match {
          case ref: TypeRef if remain.contains(ref.symbol) =>
            remain -= ref.symbol
            tpd.Bind(ref.symbol, Ident(ref))
          case _ =>
            arg
        }
        tpd.cpy.TypeApply(unapp)(fn, args.mapConserve(addBinder))
      case _ =>
        unapp
    }

    unapplyFn.tpe.widen match {
      case mt: MethodType if mt.paramInfos.length == 1 =>
        val unapplyArgType = mt.paramInfos.head
        unapp.println(i"unapp arg tpe = $unapplyArgType, pt = $selType")
        val ownType =
          if (selType <:< unapplyArgType) {
            unapp.println(i"case 1 $unapplyArgType ${ctx.typerState.constraint}")
            fullyDefinedType(unapplyArgType, "pattern selector", tree.srcPos)
            selType.dropAnnot(defn.UncheckedAnnot) // need to drop @unchecked. Just because the selector is @unchecked, the pattern isn't.
          }
          else {
            // We ignore whether constraining the pattern succeeded.
            // Constraining only fails if the pattern cannot possibly match,
            // but useless pattern checks detect more such cases, so we simply rely on them instead.
            withMode(Mode.GadtConstraintInference)(TypeComparer.constrainPatternType(unapplyArgType, selType))
            val patternBound = maximizeType(unapplyArgType, unapplyFn.span.endPos)
            if (patternBound.nonEmpty) unapplyFn = addBinders(unapplyFn, patternBound)
            unapp.println(i"case 2 $unapplyArgType ${ctx.typerState.constraint}")
            unapplyArgType
          }
        val dummyArg = dummyTreeOfType(ownType)
        val unapplyApp = typedExpr(untpd.TypedSplice(Apply(unapplyFn, dummyArg :: Nil)))
        def unapplyImplicits(unapp: Tree): List[Tree] = {
          val res = List.newBuilder[Tree]
          def loop(unapp: Tree): Unit = unapp match {
            case Apply(Apply(unapply, `dummyArg` :: Nil), args2) => assert(args2.nonEmpty); res ++= args2
            case Apply(unapply, `dummyArg` :: Nil) =>
            case Inlined(u, _, _) => loop(u)
            case DynamicUnapply(_) => report.error("Structural unapply is not supported", unapplyFn.srcPos)
            case Apply(fn, args) => assert(args.nonEmpty); loop(fn); res ++= args
            case _ => ().assertingErrorsReported
          }
          loop(unapp)
          res.result()
        }

        var argTypes = unapplyArgs(unapplyApp.tpe, unapplyFn, args, tree.srcPos)
        for (argType <- argTypes) assert(!isBounds(argType), unapplyApp.tpe.show)
        val bunchedArgs = argTypes match {
          case argType :: Nil =>
            if (args.lengthCompare(1) > 0 && Feature.autoTuplingEnabled && defn.isTupleNType(argType)) untpd.Tuple(args) :: Nil
            else args
          case _ => args
        }
        if (argTypes.length != bunchedArgs.length) {
          report.error(UnapplyInvalidNumberOfArguments(qual, argTypes), tree.srcPos)
          argTypes = argTypes.take(args.length) ++
            List.fill(argTypes.length - args.length)(WildcardType)
        }
        val unapplyPatterns = bunchedArgs.lazyZip(argTypes) map (typed(_, _))
        val result = assignType(cpy.UnApply(tree)(unapplyFn, unapplyImplicits(unapplyApp), unapplyPatterns), ownType)
        unapp.println(s"unapply patterns = $unapplyPatterns")
        if (ownType.stripped eq selType.stripped) || ownType.isError then result
        else tryWithTypeTest(Typed(result, TypeTree(ownType)), selType)
      case tp =>
        val unapplyErr = if (tp.isError) unapplyFn else notAnExtractor(unapplyFn)
        val typedArgsErr = args mapconserve (typed(_, defn.AnyType))
        cpy.UnApply(tree)(unapplyErr, Nil, typedArgsErr) withType unapplyErr.tpe
    }
  }

  /** A typed unapply hook, can be overridden by re any-typers between frontend
   *  and pattern matcher.
   */
  def typedUnApply(tree: untpd.UnApply, selType: Type)(using Context): UnApply =
    throw new UnsupportedOperationException("cannot type check an UnApply node")

  /** Is given method reference applicable to argument trees `args`?
   *  @param  resultType   The expected result type of the application
   */
  def isApplicableMethodRef(methRef: TermRef, args: List[Tree], resultType: Type, keepConstraint: Boolean, argMatch: ArgMatch)(using Context): Boolean = {
    def isApp(using Context): Boolean =
      new ApplicableToTrees(methRef, args, resultType, argMatch).success
    if (keepConstraint) isApp else explore(isApp)
  }

  /** Is given method reference applicable to argument types `args`?
   *  @param  resultType   The expected result type of the application
   */
  def isApplicableMethodRef(methRef: TermRef, args: List[Type], resultType: Type, argMatch: ArgMatch)(using Context): Boolean =
    explore(new ApplicableToTypes(methRef, args, resultType, argMatch).success)

  /** Is given type applicable to argument trees `args`, possibly after inserting an `apply`?
   *  @param  resultType   The expected result type of the application
   */
  def isApplicableType(tp: Type, args: List[Tree], resultType: Type, keepConstraint: Boolean)(using Context): Boolean =
    onMethod(tp, args.nonEmpty) {
      isApplicableMethodRef(_, args, resultType, keepConstraint, ArgMatch.Compatible)
    }

  /** Is given type applicable to argument types `args`, possibly after inserting an `apply`?
   *  @param  resultType   The expected result type of the application
   */
  def isApplicableType(tp: Type, args: List[Type], resultType: Type)(using Context): Boolean =
    onMethod(tp, args.nonEmpty) {
      isApplicableMethodRef(_, args, resultType, ArgMatch.Compatible)
    }

  private def onMethod(tp: Type, followApply: Boolean)(p: TermRef => Boolean)(using Context): Boolean = tp match {
    case methRef: TermRef if methRef.widenSingleton.isInstanceOf[MethodicType] =>
      p(methRef)
    case mt: MethodicType =>
      p(mt.narrow)
    case _ =>
      followApply && tp.member(nme.apply).hasAltWith(d => p(TermRef(tp, nme.apply, d)))
  }

  /** Does `tp` have an extension method named `xname` with this-argument `argType` and
   *  result matching `resultType`?
   */
  def hasExtensionMethodNamed(tp: Type, xname: TermName, argType: Type, resultType: Type)(using Context) = {
    def qualifies(mbr: Denotation) =
      mbr.exists
      && isApplicableType(
            normalize(tp.select(xname, mbr), WildcardType),
            argType :: Nil, resultType)
    tp.memberBasedOnFlags(xname, required = ExtensionMethod) match {
      case mbr: SingleDenotation => qualifies(mbr)
      case mbr => mbr.hasAltWith(qualifies(_))
    }
  }

  /** Drop any leading type or implicit parameter sections */
  def stripInferrable(tp: Type)(using Context): Type = tp match {
    case mt: MethodType if mt.isImplicitMethod =>
      stripInferrable(resultTypeApprox(mt))
    case pt: PolyType =>
      stripInferrable(pt.resType)
    case _ =>
      tp
  }

  /** Drop any leading implicit parameter sections */
  def stripImplicit(tp: Type)(using Context): Type = tp match {
    case mt: MethodType if mt.isImplicitMethod =>
      stripImplicit(resultTypeApprox(mt))
    case pt: PolyType =>
      pt.derivedLambdaType(pt.paramNames, pt.paramInfos, stripImplicit(pt.resultType)).asInstanceOf[PolyType].flatten
    case _ =>
      tp
  }

  /** Compare owner inheritance level.
    *  @param    sym1 The first owner
    *  @param    sym2 The second owner
    *  @return    1   if `sym1` properly derives from `sym2`
    *            -1   if `sym2` properly derives from `sym1`
    *             0   otherwise
    *  Module classes also inherit the relationship from their companions. This means,
    *  if no direct derivation exists between `sym1` and `sym2` also perform the following
    *  tests:
    *   - If both sym1 and sym1 are module classes that have companion classes,
    *     and sym2 does not inherit implicit members from a base class (#),
    *     compare the companion classes.
    *   - If sym1 is a module class with a companion, and sym2 is a normal class or trait,
    *     compare the companion with sym2.
    *
    *  Condition (#) is necessary to make `compareOwner(_, _) > 0` a transitive relation.
    *  For instance:
    *
    *    class A extends B
    *    object A { given a ... }
    *    class B
    *    object B extends C { given b ... }
    *    class C { given c }
    *
    *  Then without (#), and taking A$ for the module class of A,
    *  compareOwner(A$, B$) = 1 and compareOwner(B$, C) == 1,
    *  but compareOwner(A$, C) == 0.
    *  Violating transitivity in this way is bad, since it makes implicit search
    *  outcomes compilation order dependent. E.g. if we compare `b` with `c`
    *  first, we pick `b`. Then, if we compare `a` and `b`, we pick `a` as
    *  solution of the search. But if we start with comparing `a` with `c`,
    *  we get an ambiguity.
    *
    *  With the added condition (#), compareOwner(A$, B$) == 0.
    *  This means we get an ambiguity between `a` and `b` in all cases.
    */
  def compareOwner(sym1: Symbol, sym2: Symbol)(using Context): Int =
    if sym1 == sym2 then 0
    else if sym1.isSubClass(sym2) then 1
    else if sym2.isSubClass(sym1) then -1
    else if sym1.is(Module) then
      val cls1 = sym1.companionClass
      if sym2.is(Module) then
        if sym2.thisType.implicitMembers.forall(_.symbol.owner == sym2) then // test for (#)
          compareOwner(cls1, sym2.companionClass)
        else 0
      else compareOwner(cls1, sym2)
    else 0

  /** Compare two alternatives of an overloaded call or an implicit search.
   *
   *  @param  alt1, alt2      Non-overloaded references indicating the two choices
   *  @return  1   if 1st alternative is preferred over 2nd
   *          -1   if 2nd alternative is preferred over 1st
   *           0   if neither alternative is preferred over the other
   *
   *  Normal symbols are always preferred over constructor proxies. Otherwise,
   *  an alternative A1 is preferred over an alternative A2 if it wins in a tournament
   *  that awards one point for each of the following:
   *
   *   - A1's owner derives from A2's owner.
   *   - A1's type is more specific than A2's type.
   *
   *  If that tournament yields a draw, a tiebreak is applied where
   *  an alternative that takes more implicit parameters wins over one
   *  that takes fewer.
   */
  def compare(alt1: TermRef, alt2: TermRef)(using Context): Int = trace(i"compare($alt1, $alt2)", overload) {
    record("resolveOverloaded.compare")

    /** Is alternative `alt1` with type `tp1` as specific as alternative
     *  `alt2` with type `tp2` ?
     *
     *    1. A method `alt1` of type `(p1: T1, ..., pn: Tn)U` is as specific as `alt2`
     *       if `alt1` is nullary or `alt2` is applicable to arguments (p1, ..., pn) of
     *       types T1,...,Tn. If the last parameter `pn` has a vararg type T*, then
     *       `alt1` must be applicable to arbitrary numbers of `T` parameters (which
     *       implies that it must be a varargs method as well).
     *    2. A polymorphic member of type [a1 >: L1 <: U1, ..., an >: Ln <: Un]T is as
     *       specific as `alt2` of type `tp2` if T is as specific as `tp2` under the
     *       assumption that for i = 1,...,n each ai is an abstract type name bounded
     *       from below by Li and from above by Ui.
     *    3. A member of any other type `tp1` is:
     *       a. always as specific as a method or a polymorphic method.
     *       b. as specific as a member of any other type `tp2` if `tp1` is compatible
     *          with `tp2`.
     */
    def isAsSpecific(alt1: TermRef, tp1: Type, alt2: TermRef, tp2: Type): Boolean = trace(i"isAsSpecific $tp1 $tp2", overload) {
      tp1 match
        case tp1: MethodType => // (1)
          tp1.paramInfos.isEmpty && tp2.isInstanceOf[LambdaType]
          || {
            if tp1.isVarArgsMethod then
              tp2.isVarArgsMethod
              && isApplicableMethodRef(alt2, tp1.paramInfos.map(_.repeatedToSingle), WildcardType, ArgMatch.Compatible)
            else
              isApplicableMethodRef(alt2, tp1.paramInfos, WildcardType, ArgMatch.Compatible)
          }
        case tp1: PolyType => // (2)
          inContext(ctx.fresh.setExploreTyperState()) {
            // Fully define the PolyType parameters so that the infos of the
            // tparams created below never contain TypeRefs whose underling types
            // contain uninstantiated TypeVars, this could lead to cycles in
            // `isSubType` as a TypeVar might get constrained by a TypeRef it's
            // part of.
            val tp1Params = tp1.newLikeThis(tp1.paramNames, tp1.paramInfos, defn.AnyType)
            fullyDefinedType(tp1Params, "type parameters of alternative", alt1.symbol.srcPos)

            val tparams = newTypeParams(alt1.symbol, tp1.paramNames, EmptyFlags, tp1.instantiateParamInfos(_))
            isAsSpecific(alt1, tp1.instantiate(tparams.map(_.typeRef)), alt2, tp2)
          }
        case _ => // (3)
          tp2 match
            case tp2: MethodType => true // (3a)
            case tp2: PolyType if tp2.resultType.isInstanceOf[MethodType] => true // (3a)
            case tp2: PolyType => // (3b)
              explore(isAsSpecificValueType(tp1, instantiateWithTypeVars(tp2)))
            case _ => // 3b)
              isAsSpecificValueType(tp1, tp2)
    }

    /** Test whether value type `tp1` is as specific as value type `tp2`.
     *  Let's abbreviate this to `tp1 <:s tp2`.
     *  Previously, `<:s` was the same as `<:`. This behavior is still
     *  available under mode `Mode.OldOverloadingResolution`. The new behavior
     *  is different, however. Here, `T <:s U` iff
     *
     *    flip(T) <: flip(U)
     *
     *  where `flip` changes covariant occurrences of contravariant type parameters to
     *  covariant ones. Intuitively `<:s` means subtyping `<:`, except that all arguments
     *  to contravariant parameters are compared as if they were covariant. E.g. given class
     *
     *     class Cmp[-X]
     *
     *  `Cmp[T] <:s Cmp[U]` if `T <: U`. On the other hand, non-variant occurrences
     *  of parameters are not affected. So `T <: U` would imply `Set[Cmp[U]] <:s Set[Cmp[T]]`,
     *  as usual, because `Set` is non-variant.
     *
     *  This relation might seem strange, but it models closely what happens for methods.
     *  Indeed, if we integrate the existing rules for methods into `<:s` we have now that
     *
     *     (T)R  <:s  (U)R
     *
     *  iff
     *
     *     T => R  <:s  U => R
     *
     *  Also: If a compared type refers to a given or its module class, use
     *  the intersection of its parent classes instead.
     */
    def isAsSpecificValueType(tp1: Type, tp2: Type)(using Context) =
      if (ctx.mode.is(Mode.OldOverloadingResolution))
        isCompatible(tp1, tp2)
      else {
        val flip = new TypeMap {
          def apply(t: Type) = t match {
            case t @ AppliedType(tycon, args) =>
              def mapArg(arg: Type, tparam: TypeParamInfo) =
                if (variance > 0 && tparam.paramVarianceSign < 0) defn.FunctionOf(arg :: Nil, defn.UnitType)
                else arg
              mapOver(t.derivedAppliedType(tycon, args.zipWithConserve(tycon.typeParams)(mapArg)))
            case _ => mapOver(t)
          }
        }
        def prepare(tp: Type) = tp.stripTypeVar match {
          case tp: NamedType if tp.symbol.is(Module) && tp.symbol.sourceModule.is(Given) =>
            flip(tp.widen.widenToParents)
          case _ => flip(tp)
        }
        (prepare(tp1) relaxed_<:< prepare(tp2)) || viewExists(tp1, tp2)
      }

    /** Widen the result type of synthetic given methods from the implementation class to the
     *  type that's implemented. Example
     *
     *      given I[X]: T with { ... }
     *
     *  This desugars to
     *
     *      class I[X] extends T { ... }
     *      implicit def I[X]: I[X] = new I[X]
     *
     *  To compare specificity we should compare with `T`, not with its implementation `I[X]`.
     *  No such widening is performed for given aliases, which are not synthetic. E.g.
     *
     *      given J[X]: T = rhs
     *
     *  already has the right result type `T`. Neither is widening performed for given
     *  objects, since these are anyway taken to be more specific than methods
     *  (by condition 3a above).
     */
    def widenGiven(tp: Type, alt: TermRef): Type = tp match {
      case mt: MethodType if mt.isImplicitMethod =>
        mt.derivedLambdaType(mt.paramNames, mt.paramInfos, widenGiven(mt.resultType, alt))
      case pt: PolyType =>
        pt.derivedLambdaType(pt.paramNames, pt.paramInfos, widenGiven(pt.resultType, alt))
      case rt =>
        if alt.symbol.isCoDefinedGiven(rt.typeSymbol) then tp.widenToParents
        else tp
    }

    def compareWithTypes(tp1: Type, tp2: Type) = {
      val ownerScore = compareOwner(alt1.symbol.maybeOwner, alt2.symbol.maybeOwner)
      def winsType1 = isAsSpecific(alt1, tp1, alt2, tp2)
      def winsType2 = isAsSpecific(alt2, tp2, alt1, tp1)

      overload.println(i"compare($alt1, $alt2)? $tp1 $tp2 $ownerScore $winsType1 $winsType2")
      if (ownerScore == 1)
        if (winsType1 || !winsType2) 1 else 0
      else if (ownerScore == -1)
        if (winsType2 || !winsType1) -1 else 0
      else if (winsType1)
        if (winsType2) 0 else 1
      else
        if (winsType2) -1 else 0
    }

    if alt1.symbol.is(ConstructorProxy) && !alt2.symbol.is(ConstructorProxy) then -1
    else if alt2.symbol.is(ConstructorProxy) && !alt1.symbol.is(ConstructorProxy) then 1
    else
      val fullType1 = widenGiven(alt1.widen, alt1)
      val fullType2 = widenGiven(alt2.widen, alt2)
      val strippedType1 = stripImplicit(fullType1)
      val strippedType2 = stripImplicit(fullType2)

      val result = compareWithTypes(strippedType1, strippedType2)
      if (result != 0) result
      else if (strippedType1 eq fullType1)
        if (strippedType2 eq fullType2) 0         // no implicits either side: its' a draw
        else 1                                    // prefer 1st alternative with no implicits
      else if (strippedType2 eq fullType2) -1     // prefer 2nd alternative with no implicits
      else compareWithTypes(fullType1, fullType2) // continue by comparing implicits parameters
  }
  end compare

  def narrowMostSpecific(alts: List[TermRef])(using Context): List[TermRef] = {
    record("narrowMostSpecific")
    alts match {
      case Nil => alts
      case _ :: Nil => alts
      case alt1 :: alt2 :: Nil =>
        compare(alt1, alt2) match {
          case  1 => alt1 :: Nil
          case -1 => alt2 :: Nil
          case  0 => alts
        }
      case alt :: alts1 =>
        def survivors(previous: List[TermRef], alts: List[TermRef]): List[TermRef] = alts match {
          case alt :: alts1 =>
            compare(previous.head, alt) match {
              case  1 => survivors(previous, alts1)
              case -1 => survivors(alt :: previous.tail, alts1)
              case  0 => survivors(alt :: previous, alts1)
            }
          case Nil => previous
        }
        val best :: rest = survivors(alt :: Nil, alts1): @unchecked
        def asGood(alts: List[TermRef]): List[TermRef] = alts match {
          case alt :: alts1 =>
            if (compare(alt, best) < 0) asGood(alts1) else alt :: asGood(alts1)
          case nil =>
            Nil
        }
        best :: asGood(rest)
    }
  }

  /** Resolve overloaded alternative `alts`, given expected type `pt`.
   *  Two trials: First, without implicits or SAM conversions enabled. Then,
   *  if the first finds no eligible candidates, with implicits and SAM conversions enabled.
   */
  def resolveOverloaded(alts: List[TermRef], pt: Type)(using Context): List[TermRef] =
    record("resolveOverloaded")

    /** Is `alt` a method or polytype whose result type after the first value parameter
     *  section conforms to the expected type `resultType`? If `resultType`
     *  is a `IgnoredProto`, pick the underlying type instead.
     */
    def resultConforms(altSym: Symbol, altType: Type, resultType: Type)(using Context): Boolean =
      resultType.revealIgnored match {
        case resultType: ValueType =>
          altType.widen match {
            case tp: PolyType => resultConforms(altSym, instantiateWithTypeVars(tp), resultType)
            case tp: MethodType => constrainResult(altSym, tp.resultType, resultType)
            case _ => true
          }
        case _ => true
      }

    /** If the `chosen` alternative has a result type incompatible with the expected result
     *  type `pt`, run overloading resolution again on all alternatives that do match `pt`.
     *  If the latter succeeds with a single alternative, return it, otherwise
     *  fallback to `chosen`.
     *
     *  Note this order of events is done for speed. One might be tempted to
     *  preselect alternatives by result type. But this is slower, because it discriminates
     *  less. The idea is when searching for a best solution, as is the case in overloading
     *  resolution, we should first try criteria which are cheap and which have a high
     *  probability of pruning the search. result type comparisons are neither cheap nor
     *  do they prune much, on average.
     */
    def adaptByResult(chosen: TermRef, alts: List[TermRef]) = pt match {
      case pt: FunProto if !explore(resultConforms(chosen.symbol, chosen, pt.resultType)) =>
        val conformingAlts = alts.filterConserve(alt =>
          (alt ne chosen) && explore(resultConforms(alt.symbol, alt, pt.resultType)))
        conformingAlts match {
          case Nil => chosen
          case alt2 :: Nil => alt2
          case alts2 =>
            resolveOverloaded(alts2, pt) match {
              case alt2 :: Nil => alt2
              case _ => chosen
            }
        }
      case _ => chosen
    }

    def resolve(alts: List[TermRef]): List[TermRef] =
      pt match
        case pt: FunProto =>
          if pt.applyKind == ApplyKind.Using then
            val alts0 = alts.filterConserve(_.widen.stripPoly.isImplicitMethod)
            if alts0 ne alts then return resolve(alts0)
          else if alts.exists(_.widen.stripPoly.isContextualMethod) then
            return resolveMapped(alts, alt => stripImplicit(alt.widen), pt)
        case _ =>

      var found = withoutMode(Mode.ImplicitsEnabled)(resolveOverloaded1(alts, pt))
      if found.isEmpty && ctx.mode.is(Mode.ImplicitsEnabled) then
        found = resolveOverloaded1(alts, pt)
      found match
        case alt :: Nil => adaptByResult(alt, alts) :: Nil
        case _ => found
    end resolve

    /** Try an apply method, if
     *   - the result is applied to value arguments and alternative is not a method, or
     *   - the result is applied to type arguments and alternative is not polymorphic
     */
    val tryApply: Type => Boolean = alt => pt match {
      case pt: FunProto => !alt.widen.stripPoly.isInstanceOf[MethodType]
      case pt: PolyProto => !alt.widen.isInstanceOf[PolyType]
      case _ => false
    }

    /** Replace each alternative by its apply members where necessary */
    def applyMembers(alt: TermRef): List[TermRef] =
      if (tryApply(alt)) {
        val qual = alt.widen match {
          case pt: PolyType =>
            wildApprox(pt.resultType)
          case _ =>
            alt
        }
        qual.member(nme.apply).alternatives.map(TermRef(alt, nme.apply, _))
      }
      else alt :: Nil

    /** Fall back from an apply method to its original alternative */
    def retract(alt: TermRef): TermRef =
      if (alt.name == nme.apply && !alts.contains(alt))
        alts.find(_.symbol == alt.prefix.termSymbol).getOrElse(alt)
      else alt

    if (alts.exists(tryApply)) {
      val expanded = alts.flatMap(applyMembers)
      resolve(expanded).map(retract)
    }
    else resolve(alts)
  end resolveOverloaded

  /** This private version of `resolveOverloaded` does the bulk of the work of
   *  overloading resolution, but does neither result adaptation nor apply insertion.
   *  It might be called twice from the public `resolveOverloaded` method, once with
   *  implicits and SAM conversions enabled, and once without.
   */
  private def resolveOverloaded1(alts: List[TermRef], pt: Type)(using Context): List[TermRef] =
    trace(i"resolve over $alts%, %, pt = $pt", typr, show = true) {
    record(s"resolveOverloaded1", alts.length)

    def isDetermined(alts: List[TermRef]) = alts.isEmpty || alts.tail.isEmpty

    /** The shape of given tree as a type; cannot handle named arguments. */
    def typeShape(tree: untpd.Tree): Type = tree match {
      case untpd.Function(args, body) =>
        defn.FunctionOf(args map Function.const(defn.AnyType), typeShape(body))
      case Match(EmptyTree, _) =>
        defn.PartialFunctionClass.typeRef.appliedTo(defn.AnyType :: defn.NothingType :: Nil)
      case _ =>
        defn.NothingType
    }

    /** The shape of given tree as a type; is more expensive than
     *  typeShape but can can handle named arguments.
     */
    def treeShape(tree: untpd.Tree): Tree = tree match {
      case NamedArg(name, arg) =>
        val argShape = treeShape(arg)
        cpy.NamedArg(tree)(name, argShape).withType(argShape.tpe)
      case _ =>
        dummyTreeOfType(typeShape(tree))
    }

    def narrowByTypes(alts: List[TermRef], argTypes: List[Type], resultType: Type): List[TermRef] =
      alts.filterConserve(isApplicableMethodRef(_, argTypes, resultType, ArgMatch.CompatibleCAP))

    /** Normalization steps before checking arguments:
     *
     *                 { expr }   -->   expr
     *    (x1, ..., xn) => expr   -->   ((x1, ..., xn)) => expr
     *       if n != 1, no alternative has a corresponding formal parameter that
     *       is an n-ary function, and at least one alternative has a corresponding
     *       formal parameter that is a unary function.
     */
    def normArg(alts: List[TermRef], arg: untpd.Tree, idx: Int): untpd.Tree = arg match
      case Block(Nil, expr) if !expr.isEmpty => normArg(alts, expr, idx)
      case untpd.Function(args: List[untpd.ValDef] @unchecked, body) =>

        // If ref refers to a method whose parameter at index `idx` is a function type,
        // the arity of that function, otherise -1.
        def paramCount(ref: TermRef) =
          val formals = ref.widen.firstParamTypes
          if formals.length > idx then
            formals(idx) match
              case defn.FunctionOf(args, _, _, _) => args.length
              case _ => -1
          else -1

        val numArgs = args.length
        if numArgs != 1
           && !alts.exists(paramCount(_) == numArgs)
           && alts.exists(paramCount(_) == 1)
        then
          desugar.makeTupledFunction(args, body, isGenericTuple = true)
            // `isGenericTuple = true` is the safe choice here. It means the i'th tuple
            // element is selected with `(i)` instead of `_i`, which gives the same code
            // in the end, but the compilation time and the ascribed type are more involved.
            // It also means that -Ytest-pickler -Xprint-types fails for sources exercising
            // the idiom since after pickling the target is known, so _i is used directly.
        else arg
      case _ => arg
    end normArg

    val candidates = pt match {
      case pt @ FunProto(args, resultType) =>
        val numArgs = args.length
        def sizeFits(alt: TermRef): Boolean = alt.widen.stripPoly match {
          case tp: MethodType =>
            val ptypes = tp.paramInfos
            val numParams = ptypes.length
            def isVarArgs = ptypes.nonEmpty && ptypes.last.isRepeatedParam
            def numDefaultParams =
              if alt.symbol.hasDefaultParams then
                val fn = ref(alt, needLoad = false)
                ptypes.indices.count(n => !findDefaultGetter(fn, n, testOnly = true).isEmpty)
              else 0
            if numParams < numArgs then isVarArgs
            else if numParams == numArgs then true
            else
              val numNecessaryArgs = numParams - numDefaultParams
              if numNecessaryArgs <= numArgs then true
              else if numNecessaryArgs == numArgs + 1 then isVarArgs
              else false
          case _ =>
            numArgs == 0
        }

        def narrowBySize(alts: List[TermRef]): List[TermRef] =
          alts.filterConserve(sizeFits(_))

        def narrowByShapes(alts: List[TermRef]): List[TermRef] =
          if args.exists(untpd.isFunctionWithUnknownParamType) then
            val normArgs = args.mapWithIndexConserve(normArg(alts, _, _))
            if hasNamedArg(args) then narrowByTrees(alts, normArgs.map(treeShape), resultType)
            else narrowByTypes(alts, normArgs.map(typeShape), resultType)
          else
            alts

        def narrowByTrees(alts: List[TermRef], args: List[Tree], resultType: Type): List[TermRef] =
          alts.filterConserve(alt =>
            isApplicableMethodRef(alt, args, resultType, keepConstraint = false, ArgMatch.CompatibleCAP)
          )

        record("resolveOverloaded.FunProto", alts.length)
        val alts1 = narrowBySize(alts)
        overload.println(i"narrowed by size: ${alts1.map(_.symbol.showDcl)}%, %")
        if isDetermined(alts1) then alts1
        else
          record("resolveOverloaded.narrowedBySize", alts1.length)
          val alts2 = narrowByShapes(alts1)
          overload.println(i"narrowed by shape: ${alts2.map(_.symbol.showDcl)}%, %")
          if isDetermined(alts2) then alts2
          else
            record("resolveOverloaded.narrowedByShape", alts2.length)
            pretypeArgs(alts2, pt)
            narrowByTrees(alts2, pt.typedArgs(normArg(alts2, _, _)), resultType)

      case pt @ PolyProto(targs1, pt1) =>
        val alts1 = alts.filterConserve(pt.canInstantiate)
        if isDetermined(alts1) then alts1
        else
          def withinBounds(alt: TermRef) = alt.widen match
            case tp: PolyType =>
              TypeOps.boundsViolations(targs1, tp.paramInfos, _.substParams(tp, _), NoType).isEmpty
          val alts2 = alts1.filter(withinBounds)
          if isDetermined(alts2) then alts2
          else resolveMapped(alts1, _.widen.appliedTo(targs1.tpes), pt1)

      case defn.FunctionOf(args, resultType, _, _) =>
        narrowByTypes(alts, args, resultType)

      case pt =>
        val compat = alts.filterConserve(normalizedCompatible(_, pt, keepConstraint = false))
        if (compat.isEmpty)
          /*
           * the case should not be moved to the enclosing match
           * since SAM type must be considered only if there are no candidates
           * For example, the second f should be chosen for the following code:
           *   def f(x: String): Unit = ???
           *   def f: java.io.OutputStream = ???
           *   new java.io.ObjectOutputStream(f)
           */
          pt match {
            case SAMType(mtp) =>
              narrowByTypes(alts, mtp.paramInfos, mtp.resultType)
            case _ =>
              // pick any alternatives that are not methods since these might be convertible
              // to the expected type, or be used as extension method arguments.
              val convertible = alts.filterNot(alt =>
                  normalize(alt, IgnoredProto(pt)).widenSingleton.isInstanceOf[MethodType])
              if convertible.length == 1 then convertible else compat
          }
        else compat
    }

    /** The type of alternative `alt` after instantiating its first parameter
     *  clause with `argTypes`. In addition, if the resulting type is a PolyType
     *  and `typeArgs` matches its parameter list, instantiate the result with `typeArgs`.
     */
    def skipParamClause(argTypes: List[Type], typeArgs: List[Type])(alt: TermRef): Type =
      def skip(tp: Type): Type = tp match {
        case tp: PolyType =>
          skip(tp.resultType) match
            case NoType =>
              NoType
            case rt: PolyType if typeArgs.length == rt.paramInfos.length =>
              tp.derivedLambdaType(resType = rt.instantiate(typeArgs))
            case rt =>
              tp.derivedLambdaType(resType = rt).asInstanceOf[PolyType].flatten
        case tp: MethodType =>
          tp.instantiate(argTypes)
        case _ =>
          NoType
      }
      skip(alt.widen)

    def resultIsMethod(tp: Type): Boolean = tp.widen.stripPoly match
      case tp: MethodType => stripInferrable(tp.resultType).isInstanceOf[MethodType]
      case _ => false

    record("resolveOverloaded.narrowedApplicable", candidates.length)
    if pt.unusableForInference then
      // `pt` might have become erroneous by typing arguments of FunProtos.
      // If `pt` is erroneous, don't try to go further; report the error in `pt` instead.
      candidates
    else
      val found = narrowMostSpecific(candidates)
      if found.length <= 1 then found
      else
        val deepPt = pt.deepenProto
        deepPt match
          case pt @ FunProto(_, PolyProto(targs, resType)) =>
            // try to narrow further with snd argument list and following type params
            resolveMapped(candidates,
              skipParamClause(pt.typedArgs().tpes, targs.tpes), resType)
          case pt @ FunProto(_, resType: FunOrPolyProto) =>
            // try to narrow further with snd argument list
            resolveMapped(candidates,
              skipParamClause(pt.typedArgs().tpes, Nil), resType)
          case _ =>
            // prefer alternatives that need no eta expansion
            val noCurried = alts.filterConserve(!resultIsMethod(_))
            val noCurriedCount = noCurried.length
            if noCurriedCount == 1 then
              noCurried
            else if noCurriedCount > 1 && noCurriedCount < alts.length then
              resolveOverloaded1(noCurried, pt)
            else
              // prefer alternatves that match without default parameters
              val noDefaults = alts.filterConserve(!_.symbol.hasDefaultParams)
              val noDefaultsCount = noDefaults.length
              if noDefaultsCount == 1 then
                noDefaults
              else if noDefaultsCount > 1 && noDefaultsCount < alts.length then
                resolveOverloaded1(noDefaults, pt)
              else if deepPt ne pt then
                // try again with a deeper known expected type
                resolveOverloaded1(alts, deepPt)
              else
                candidates
    }
  end resolveOverloaded1

  /** The largest suffix of `paramss` that has the same first parameter name as `t`,
   *  plus the number of term parameters in `paramss` that come before that suffix.
   */
  def trimParamss(t: Type, paramss: List[List[Symbol]])(using Context): (List[List[Symbol]], Int) = t match
    case MethodType(Nil) => trimParamss(t.resultType, paramss)
    case t: MethodOrPoly =>
      val firstParamName = t.paramNames.head
      def recur(pss: List[List[Symbol]], skipped: Int): (List[List[Symbol]], Int) =
        (pss: @unchecked) match
          case (ps @ (p :: _)) :: pss1 =>
            if p.name == firstParamName then (pss, skipped)
            else recur(pss1, if p.name.isTermName then skipped + ps.length else skipped)
          case Nil =>
            (pss, skipped)
      recur(paramss, 0)
    case _ => (Nil, 0)

  /** Resolve overloading by mapping to a different problem where each alternative's
   *  type is mapped with `f`, alternatives with non-existing types are dropped, and the
   *  expected type is `pt`. Map the results back to the original alternatives.
   */
  def resolveMapped(alts: List[TermRef], f: TermRef => Type, pt: Type)(using Context): List[TermRef] =
    val reverseMapping = alts.flatMap { alt =>
      val t = f(alt)
      if t.exists then
        val (trimmed, skipped) = trimParamss(t.stripPoly, alt.symbol.rawParamss)
        val mappedSym = alt.symbol.asTerm.copy(info = t)
<<<<<<< HEAD
        mappedSym.rawParamss = alt.symbol.rawParamss
          // we need rawParamss to find parameters with default arguments,
          // but we do not need to be precise right now, since this is just a pre-test before
          // we look up default getters. If at some point we extract default arguments from the
          // parameter symbols themselves, we have to find the right parameter by name, not position.
          // That means it's OK to copy parameters wholesale rather than tailoring them to always
          // correspond to the type transformation.
=======
        mappedSym.rawParamss = trimmed
        val (pre, totalSkipped) = mappedAltInfo(alt.symbol) match
          case Some((pre, prevSkipped)) =>
            mappedSym.removeAnnotation(defn.MappedAlternativeAnnot)
            (pre, skipped + prevSkipped)
          case None =>
            (alt.prefix, skipped)
        mappedSym.addAnnotation(
          Annotation(TypeTree(
            defn.MappedAlternativeAnnot.typeRef.appliedTo(
              pre, ConstantType(Constant(totalSkipped))))))
>>>>>>> 22193a39
        Some((TermRef(NoPrefix, mappedSym), alt))
      else
        None
    }
    val mapped = reverseMapping.map(_._1)
    overload.println(i"resolve mapped: ${mapped.map(_.widen)}%, % with $pt")
    resolveOverloaded(mapped, pt).map(reverseMapping.toMap)

  /** Try to typecheck any arguments in `pt` that are function values missing a
   *  parameter type. If the formal parameter types corresponding to a closure argument
   *  all agree on their argument types, typecheck the argument with an expected
   *  function or partial function type that contains these argument types,
   *  The result of the typecheck is stored in `pt`, to be retrieved when its `typedArgs` are selected.
   *  The benefit of doing this is to allow idioms like this:
   *
   *     def map(f: Char => Char): String = ???
   *     def map[U](f: Char => U): Seq[U] = ???
   *     map(x => x.toUpper)
   *
   *  Without `pretypeArgs` we'd get a "missing parameter type" error for `x`.
   *  With `pretypeArgs`, we use the `Char => ?` as the expected type of the
   *  closure `x => x.toUpper`, which makes the code typecheck.
   */
  private def pretypeArgs(alts: List[TermRef], pt: FunProto)(using Context): Unit = {
    def recur(altFormals: List[List[Type]], args: List[untpd.Tree]): Unit = args match {
      case arg :: args1 if !altFormals.exists(_.isEmpty) =>
        def isUniform[T](xs: List[T])(p: (T, T) => Boolean) = xs.forall(p(_, xs.head))
        val formalsForArg: List[Type] = altFormals.map(_.head)
        def argTypesOfFormal(formal: Type): List[Type] =
          formal.dealias match {
            case defn.FunctionOf(args, result, isImplicit, isErased) => args
            case defn.PartialFunctionOf(arg, result) => arg :: Nil
            case _ => Nil
          }
        val formalParamTypessForArg: List[List[Type]] =
          formalsForArg.map(argTypesOfFormal)
        if (formalParamTypessForArg.forall(_.nonEmpty) &&
            isUniform(formalParamTypessForArg)((x, y) => x.length == y.length)) {
          val commonParamTypes = formalParamTypessForArg.transpose.map(ps =>
            // Given definitions above, for i = 1,...,m,
            //   ps(i) = List(p_i_1, ..., p_i_n)  -- i.e. a column
            // If all p_i_k's are the same, assume the type as formal parameter
            // type of the i'th parameter of the closure.
            if (isUniform(ps)(_ frozen_=:= _)) ps.head
            else WildcardType)
          /** Should we generate a partial function for the arg ? */
          def isPartial = untpd.functionWithUnknownParamType(arg) match
            case Some(_: untpd.Match) =>
              formalsForArg.exists(_.isRef(defn.PartialFunctionClass))
            case _ =>
              false
          val commonFormal =
            if (isPartial) defn.PartialFunctionOf(commonParamTypes.head, WildcardType)
            else defn.FunctionOf(commonParamTypes, WildcardType)
          overload.println(i"pretype arg $arg with expected type $commonFormal")
          if (commonParamTypes.forall(isFullyDefined(_, ForceDegree.flipBottom)))
            withMode(Mode.ImplicitsEnabled) {
              // We can cache the adapted argument here because the expected type
              // is a common type shared by all overloading candidates.
              pt.cacheArg(arg, pt.typedArg(arg, commonFormal))
            }
        }
        recur(altFormals.map(_.tail), args1)
      case _ =>
    }
    recur(alts.map(_.widen.firstParamTypes), pt.args)
  }

  private def harmonizeWith[T <: AnyRef](ts: List[T])(tpe: T => Type, adapt: (T, Type) => T)(using Context): List[T] = {
    def targetClass(ts: List[T], cls: Symbol, intLitSeen: Boolean): Symbol = ts match {
      case t :: ts1 =>
        tpe(t).widenTermRefExpr match {
          case ConstantType(c: Constant) if c.tag == IntTag =>
            targetClass(ts1, cls, true)
          case t =>
            val sym = t.classSymbol
            if (!sym.isNumericValueClass || cls.exists && cls != sym) NoSymbol
            else targetClass(ts1, sym, intLitSeen)
        }
      case Nil =>
        if (cls != defn.IntClass && intLitSeen) cls else NoSymbol
    }
    val cls = targetClass(ts, NoSymbol, false)
    if (cls.exists) {
      def lossOfPrecision(n: Int): Boolean =
        cls == defn.FloatClass && n.toFloat.toInt != n
      var canAdapt = true
      val ts1 = ts.mapConserve { t =>
        tpe(t).widenTermRefExpr match {
          case ConstantType(c: Constant) if c.tag == IntTag =>
            canAdapt &= c.convertTo(cls.typeRef) != null && !lossOfPrecision(c.intValue)
            if (canAdapt) adapt(t, cls.typeRef) else t
          case _ => t
        }
      }
      if (canAdapt) ts1 else ts
    }
    else ts
  }

  /** If `trees` all have numeric value types, and they do not have all the same type,
   *  pick a common numeric supertype and try to convert all constant Int literals to this type.
   *  If the resulting trees all have the same type, return them instead of the original ones.
   */
  def harmonize(trees: List[Tree])(using Context): List[Tree] = {
    def adaptDeep(tree: Tree, pt: Type): Tree = tree match {
      case cdef: CaseDef => tpd.cpy.CaseDef(cdef)(body = adaptDeep(cdef.body, pt))
      case _ => adapt(tree, pt)
    }
    if (ctx.isAfterTyper) trees else harmonizeWith(trees)(_.tpe, adaptDeep)
  }

  /** Apply a transformation `harmonize` on the results of operation `op`,
   *  unless the expected type `pt` is fully defined.
   *  If the result is different (wrt eq) from the original results of `op`,
   *  revert back to the constraint in force before computing `op`.
   *  This reset is needed because otherwise the original results might
   *  have added constraints to type parameters which are no longer
   *  implied after harmonization. No essential constraints are lost by this because
   *  the result of harmonization will be compared again with the expected type.
   *  Test cases where this matters are in neg/harmomize.scala and run/weak-conformance.scala.
   *
   *  Note: this assumes that the internal typing of the arguments using `op` does
   *  not leave any constraints, so the only info that is reset is the relationship
   *  between the argument's types and the expected type. I am not sure this will
   *  always be the case. If that property does not hold, we risk forgetting constraints
   *  which could lead to unsoundness.
   */
  def harmonic[T](harmonize: List[T] => List[T], pt: Type)(op: => List[T])(using Context): List[T] =
    if (!isFullyDefined(pt, ForceDegree.none)) {
      val origConstraint = ctx.typerState.constraint
      val origElems = op
      val harmonizedElems = harmonize(origElems)
      if (harmonizedElems ne origElems) ctx.typerState.constraint = origConstraint
      harmonizedElems
    }
    else op

  /** If all `types` are numeric value types, and they are not all the same type,
   *  pick a common numeric supertype and widen any constant types in `tpes` to it.
   *  If the resulting types are all the same, return them instead of the original ones.
   */
  private def harmonizeTypes(tpes: List[Type])(using Context): List[Type] =
    harmonizeWith(tpes)(identity, (tp, pt) => pt)

  /** The typed application
   *
   *   <methodRef>(<receiver>)    or
   *   <methodRef>[<type-args>](<receiver>)
   *
   *  where <type-args> comes from `pt` if it is a (possibly ignored) PolyProto.
   */
  def extMethodApply(methodRef: untpd.Tree, receiver: Tree, pt: Type)(using Context): Tree = {
    /** Integrate the type arguments (if any) from `currentPt` into `tree`, and produce
     *  an expected type that hides the appropriate amount of information through IgnoreProto.
     */
    def normalizePt(tree: untpd.Tree, currentPt: Type): (untpd.Tree, Type) = currentPt match
      // Always reveal expected arguments to guide inference (needed for i9509.scala)
      case IgnoredProto(ignored: FunOrPolyProto) =>
        normalizePt(tree, ignored)
      // Always hide expected member to allow for chained extensions (needed for i6900.scala)
      case _: SelectionProto =>
        (tree, IgnoredProto(currentPt))
      case _ =>
        (tree, currentPt)

    val (core, pt1) = normalizePt(methodRef, pt)
    withMode(Mode.SynthesizeExtMethodReceiver) {
      typed(
        untpd.Apply(core, untpd.TypedSplice(receiver, isExtensionReceiver = true) :: Nil),
        pt1, ctx.typerState.ownedVars)
    }
  }

  /** Assuming methodRef is a reference to an extension method defined e.g. as
   *
   *  extension [T1, T2](using A)(using B, C)(receiver: R)(using D)
   *    def foo[T3](using E)(f: F): G = ???
   *
   *  return the tree representing methodRef partially applied to the receiver
   *  and all the implicit parameters preceding it (A, B, C)
   *  with the type parameters of the extension (T1, T2) inferred.
   *  None is returned if the implicit search fails for any of the leading implicit parameters
   *  or if the receiver has a wrong type (note that in general the type of the receiver
   *  might depend on the exact types of the found instances of the proceeding implicits).
   *  No implicit search is tried for implicits following the receiver or for parameters of the def (D, E).
   */
  def tryApplyingExtensionMethod(methodRef: TermRef, receiver: Tree)(using Context): Option[Tree] =
    // Drop all parameters sections of an extension method following the receiver.
    // The return type after truncation is not important
    def truncateExtension(tp: Type)(using Context): Type = tp match
      case poly: PolyType =>
        poly.newLikeThis(poly.paramNames, poly.paramInfos, truncateExtension(poly.resType))
      case meth: MethodType if meth.isContextualMethod =>
        meth.newLikeThis(meth.paramNames, meth.paramInfos, truncateExtension(meth.resType))
      case meth: MethodType =>
        meth.newLikeThis(meth.paramNames, meth.paramInfos, defn.AnyType)

    def replaceCallee(inTree: Tree, replacement: Tree)(using Context): Tree = inTree match
      case Apply(fun, args) => Apply(replaceCallee(fun, replacement), args)
      case TypeApply(fun, args) => TypeApply(replaceCallee(fun, replacement), args)
      case _ => replacement

    val methodRefTree = ref(methodRef, needLoad = false)
    val truncatedSym = methodRef.symbol.asTerm.copy(info = truncateExtension(methodRef.info))
    val truncatedRefTree = untpd.TypedSplice(ref(truncatedSym)).withSpan(receiver.span)
    val newCtx = ctx.fresh.setNewScope.setReporter(new reporting.ThrowingReporter(ctx.reporter))

    try
      val appliedTree = inContext(newCtx) {
        // Introducing an auxiliary symbol in a temporary scope.
        // Entering the symbol indirectly by `newCtx.enter`
        // could instead add the symbol to the enclosing class
        // which could break the REPL.
        newCtx.scope.openForMutations.enter(truncatedSym)
        newCtx.typer.extMethodApply(truncatedRefTree, receiver, WildcardType)
      }
      if appliedTree.tpe.exists && !appliedTree.tpe.isError then
        Some(replaceCallee(appliedTree, methodRefTree))
      else
        None
    catch
      case NonFatal(_) => None

  def isApplicableExtensionMethod(methodRef: TermRef, receiverType: Type)(using Context): Boolean =
    methodRef.symbol.is(ExtensionMethod) && !receiverType.isBottomType &&
      tryApplyingExtensionMethod(methodRef, nullLiteral.asInstance(receiverType)).nonEmpty
}<|MERGE_RESOLUTION|>--- conflicted
+++ resolved
@@ -2142,15 +2142,6 @@
       if t.exists then
         val (trimmed, skipped) = trimParamss(t.stripPoly, alt.symbol.rawParamss)
         val mappedSym = alt.symbol.asTerm.copy(info = t)
-<<<<<<< HEAD
-        mappedSym.rawParamss = alt.symbol.rawParamss
-          // we need rawParamss to find parameters with default arguments,
-          // but we do not need to be precise right now, since this is just a pre-test before
-          // we look up default getters. If at some point we extract default arguments from the
-          // parameter symbols themselves, we have to find the right parameter by name, not position.
-          // That means it's OK to copy parameters wholesale rather than tailoring them to always
-          // correspond to the type transformation.
-=======
         mappedSym.rawParamss = trimmed
         val (pre, totalSkipped) = mappedAltInfo(alt.symbol) match
           case Some((pre, prevSkipped)) =>
@@ -2162,7 +2153,6 @@
           Annotation(TypeTree(
             defn.MappedAlternativeAnnot.typeRef.appliedTo(
               pre, ConstantType(Constant(totalSkipped))))))
->>>>>>> 22193a39
         Some((TermRef(NoPrefix, mappedSym), alt))
       else
         None
