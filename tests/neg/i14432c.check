--- conflicted
+++ resolved
@@ -1,16 +1,8 @@
-<<<<<<< HEAD
--- Error: tests/neg/i14432c.scala:12:18 --------------------------------------------------------------------------------
-12 |class Bar extends example.Foo(23) { // error: cant access private[example] ctor
-   |                  ^^^^^^^^^^^
-   |                  constructor Foo cannot be accessed as a member of example.Foo from class Bar.
--- Error: tests/neg/i14432c.scala:16:43 --------------------------------------------------------------------------------
-=======
 -- [E173] Reference Error: tests/neg/i14432c.scala:12:18 ---------------------------------------------------------------
 12 |class Bar extends example.Foo(23) { // error: cant access private[example] ctor
    |                  ^^^^^^^^^^^
    |                  constructor Foo cannot be accessed as a member of example.Foo from class Bar.
 -- [E172] Type Error: tests/neg/i14432c.scala:16:43 --------------------------------------------------------------------
->>>>>>> d6cc1010
 16 |  val mFoo = summon[Mirror.Of[example.Foo]] // error: no mirror
    |                                           ^
    |No given instance of type deriving.Mirror.Of[example.Foo] was found for parameter x of method summon in object Predef. Failed to synthesize an instance of type deriving.Mirror.Of[example.Foo]:
