# Coverage data, format version: 3.0
# Statement data:
# - id
# - source path
# - package name
# - class name
# - class type (Class, Object or Trait)
# - full class name
# - method name
# - start offset
# - end offset
# - line number
# - symbol name
# - tree name
# - is branch
# - invocations count
# - is ignored
# - description (can be multi-line)
# '' sign
# ------------------------------------------
0
lifting/test.scala
<empty>
Vals
Class
<empty>.Vals
<init>
22
29
1
apply
Apply
false
0
false
List(1)

1
lifting/test.scala
<empty>
Vals
Class
<empty>.Vals
<init>
22
26
1
List
Ident
false
0
false
List

2
lifting/test.scala
<empty>
Vals
Class
<empty>.Vals
<init>
41
57
2
::
Apply
false
0
false
l :: List(1,2,3)

3
lifting/test.scala
<empty>
Vals
Class
<empty>.Vals
<init>
46
57
2
apply
Apply
false
0
false
List(1,2,3)

4
lifting/test.scala
<empty>
Vals
Class
<empty>.Vals
<init>
46
50
2
List
Ident
false
0
false
List

5
lifting/test.scala
<empty>
A
Class
<empty>.A
msg
104
136
5
+
Apply
false
0
false
"string" + a + "." + b + "." + c

6
lifting/test.scala
<empty>
A
Class
<empty>.A
msg
104
132
5
+
Apply
false
0
false
"string" + a + "." + b + "."

7
lifting/test.scala
<empty>
A
Class
<empty>.A
msg
104
126
5
+
Apply
false
0
false
"string" + a + "." + b

8
lifting/test.scala
<empty>
A
Class
<empty>.A
msg
104
122
5
+
Apply
false
0
false
"string" + a + "."

9
lifting/test.scala
<empty>
A
Class
<empty>.A
msg
104
116
5
+
Apply
false
0
false
"string" + a

10
lifting/test.scala
<empty>
A
Class
<empty>.A
msg
70
77
5
msg
DefDef
false
0
false
def msg

11
lifting/test.scala
<empty>
A
Class
<empty>.A
integer
139
150
6
integer
DefDef
false
0
false
def integer

12
lifting/test.scala
<empty>
A
Class
<empty>.A
ex
162
168
7
ex
DefDef
false
0
false
def ex

13
lifting/test.scala
<empty>
test$package$
Object
<empty>.test$package$
Test
221
224
11
<init>
Apply
false
0
false
A()

14
lifting/test.scala
<empty>
test$package$
Object
<empty>.test$package$
f
241
246
13
f
DefDef
false
0
false
def f

15
lifting/test.scala
<empty>
test$package$
Object
<empty>.test$package$
Test
276
285
14
integer
Select
false
0
false
a.integer

14
lifting/test.scala
<empty>
test$package$
Object
<empty>.test$package$
Test
264
286
14
msg
Apply
false
0
false
a.msg(i, 0, a.integer)

<<<<<<< HEAD
15
=======
16
lifting/test.scala
<empty>
test$package$
Object
<empty>.test$package$
Test
276
285
14
integer
Select
false
0
false
a.integer

17
>>>>>>> 22193a39
lifting/test.scala
<empty>
test$package$
Object
<empty>.test$package$
Test
289
299
15
println
Apply
false
0
false
println(x)

<<<<<<< HEAD
16
lifting/test.scala
<empty>
test$package$
Object
<empty>.test$package$
Test
306
310
16
ex
Select
false
0
false
a.ex

17
lifting/test.scala
<empty>
test$package$
Object
<empty>.test$package$
Test
321
325
16
ex
Select
false
0
false
a.ex

18
lifting/test.scala
<empty>
test$package$
Object
<empty>.test$package$
Test
321
333
16
integer
Select
false
0
false
a.ex.integer

19
=======
18
>>>>>>> 22193a39
lifting/test.scala
<empty>
test$package$
Object
<empty>.test$package$
Test
306
334
16
msg
Apply
false
0
false
a.ex.msg(i, 0, a.ex.integer)

<<<<<<< HEAD
20
=======
19
lifting/test.scala
<empty>
test$package$
Object
<empty>.test$package$
Test
306
310
16
ex
Select
false
0
false
a.ex

20
lifting/test.scala
<empty>
test$package$
Object
<empty>.test$package$
Test
321
325
16
ex
Select
false
0
false
a.ex

21
lifting/test.scala
<empty>
test$package$
Object
<empty>.test$package$
Test
321
333
16
integer
Select
false
0
false
a.ex.integer

22
>>>>>>> 22193a39
lifting/test.scala
<empty>
test$package$
Object
<empty>.test$package$
Test
337
347
17
println
Apply
false
0
false
println(x)

<<<<<<< HEAD
21
=======
23
>>>>>>> 22193a39
lifting/test.scala
<empty>
test$package$
Object
<empty>.test$package$
Test
354
370
18
msg
Apply
false
0
false
a.msg(f(), 0, i)

<<<<<<< HEAD
22
=======
24
>>>>>>> 22193a39
lifting/test.scala
<empty>
test$package$
Object
<empty>.test$package$
Test
360
363
18
f
Apply
false
0
false
f()

<<<<<<< HEAD
23
=======
25
>>>>>>> 22193a39
lifting/test.scala
<empty>
test$package$
Object
<empty>.test$package$
Test
373
383
19
println
Apply
false
0
false
println(x)

<<<<<<< HEAD
24
=======
26
>>>>>>> 22193a39
lifting/test.scala
<empty>
test$package$
Object
<empty>.test$package$
Test
188
202
10
Test
DefDef
false
0
false
@main\ndef Test
<|MERGE_RESOLUTION|>--- conflicted
+++ resolved
@@ -296,6 +296,24 @@
 Object
 <empty>.test$package$
 Test
+264
+286
+14
+msg
+Apply
+false
+0
+false
+a.msg(i, 0, a.integer)
++
+16
+lifting/test.scala
+<empty>
+test$package$
+Object
+<empty>.test$package$
+Test
 276
 285
 14
@@ -307,47 +325,7 @@
 a.integer
  
-14
-lifting/test.scala
-<empty>
-test$package$
-Object
-<empty>.test$package$
-Test
-264
-286
-14
-msg
-Apply
-false
-0
-false
-a.msg(i, 0, a.integer)
--
-<<<<<<< HEAD
-15
-=======
-16
-lifting/test.scala
-<empty>
-test$package$
-Object
-<empty>.test$package$
-Test
-276
-285
-14
-integer
-Select
-false
-0
-false
-a.integer
--
 17
->>>>>>> 22193a39
 lifting/test.scala
 <empty>
 test$package$
@@ -365,8 +343,25 @@
 println(x)
  
-<<<<<<< HEAD
+18
+lifting/test.scala
+<empty>
+test$package$
+Object
+<empty>.test$package$
+Test
+306
+334
 16
+msg
+Apply
+false
+0
+false
+a.ex.msg(i, 0, a.ex.integer)
++
+19
 lifting/test.scala
 <empty>
 test$package$
@@ -384,7 +379,7 @@
 a.ex
  
-17
+20
 lifting/test.scala
 <empty>
 test$package$
@@ -402,7 +397,7 @@
 a.ex
  
-18
+21
 lifting/test.scala
 <empty>
 test$package$
@@ -420,86 +415,7 @@
 a.ex.integer
  
-19
-=======
-18
->>>>>>> 22193a39
-lifting/test.scala
-<empty>
-test$package$
-Object
-<empty>.test$package$
-Test
-306
-334
-16
-msg
-Apply
-false
-0
-false
-a.ex.msg(i, 0, a.ex.integer)
--
-<<<<<<< HEAD
-20
-=======
-19
-lifting/test.scala
-<empty>
-test$package$
-Object
-<empty>.test$package$
-Test
-306
-310
-16
-ex
-Select
-false
-0
-false
-a.ex
--
-20
-lifting/test.scala
-<empty>
-test$package$
-Object
-<empty>.test$package$
-Test
-321
-325
-16
-ex
-Select
-false
-0
-false
-a.ex
--
-21
-lifting/test.scala
-<empty>
-test$package$
-Object
-<empty>.test$package$
-Test
-321
-333
-16
-integer
-Select
-false
-0
-false
-a.ex.integer
--
 22
->>>>>>> 22193a39
 lifting/test.scala
 <empty>
 test$package$
@@ -517,11 +433,7 @@
 println(x)
  
-<<<<<<< HEAD
-21
-=======
 23
->>>>>>> 22193a39
 lifting/test.scala
 <empty>
 test$package$
@@ -539,11 +451,7 @@
 a.msg(f(), 0, i)
  
-<<<<<<< HEAD
-22
-=======
 24
->>>>>>> 22193a39
 lifting/test.scala
 <empty>
 test$package$
@@ -561,11 +469,7 @@
 f()
  
-<<<<<<< HEAD
-23
-=======
 25
->>>>>>> 22193a39
 lifting/test.scala
 <empty>
 test$package$
@@ -583,11 +487,7 @@
 println(x)
  
-<<<<<<< HEAD
-24
-=======
 26
->>>>>>> 22193a39
 lifting/test.scala
 <empty>
 test$package$
