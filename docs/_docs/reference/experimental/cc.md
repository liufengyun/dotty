--- conflicted
+++ resolved
@@ -4,14 +4,10 @@
 nightlyOf: https://docs.scala-lang.org/scala3/reference/experimental/cc.html
 ---
 
-<<<<<<< HEAD
-Capture checking is a research project that modifies the Scala type system to track references to capabilities in values. It can be enabled with a `-Ycc` compiler option.
-=======
 Capture checking is a research project that modifies the Scala type system to track references to capabilities in values. It can be enabled by the language import
 ```scala
 import language.experimental.captureChecking
 ```
->>>>>>> 22193a39
 At present, capture checking is still highly experimental and unstable.
 
 To get an idea what capture checking can do, let's start with a small example:
