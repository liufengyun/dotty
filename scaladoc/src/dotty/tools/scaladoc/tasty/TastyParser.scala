package dotty.tools.scaladoc
package tasty


import java.util.regex.Pattern

import scala.util.{Try, Success, Failure}
import scala.tasty.inspector.{TastyInspector, Inspector, Tasty}
import scala.quoted._

import dotty.tools.dotc

import dotty.tools.scaladoc.tasty.comments.MemberLookup
import dotty.tools.scaladoc.tasty.comments.QueryParser
import dotty.tools.scaladoc.tasty.comments.Comment

import java.nio.file.Paths
import java.nio.file.Files

import SymOps._
import ScaladocSupport._

/** Responsible for collectively inspecting all the Tasty files we're interested in.
  *
  * Delegates most of the work to [[TastyParser]] [[dotty.tools.scaladoc.tasty.TastyParser]].
  */
case class ScaladocTastyInspector()(using ctx: DocContext) extends Inspector:

  private val topLevels = Seq.newBuilder[(String, Member)]
  private var rootDoc: Option[Comment] = None

  def inspect(using Quotes)(tastys: List[scala.tasty.inspector.Tasty[quotes.type]]): Unit =
    val symbolsToSkip: Set[reflect.Symbol] =
      ctx.args.identifiersToSkip.flatMap { ref =>
        val qrSymbol = reflect.Symbol
        Try(qrSymbol.requiredPackage(ref)).orElse(Try(qrSymbol.requiredClass(ref))) match {
          case Success(sym) => Some(sym)
          case Failure(err) =>
            report.warning(
              s"Failed to resolve identifier to skip - $ref - because: ${throwableToString(err)}",
              dotc.util.NoSourcePosition,
            )
            None
          }
      }.toSet

    val patternsToSkip: List[Pattern] =
      ctx.args.regexesToSkip.flatMap { regexString =>
        Try(Pattern.compile(regexString)) match
          case Success(pat) => Some(pat)
          case Failure(err) =>
            report.warning(
              s"Failed to compile regex to skip - $regexString - because: ${throwableToString(err)}",
              dotc.util.NoSourcePosition,
            )
            None
      }

    def isSkipped(sym: reflect.Symbol): Boolean =
      def isSkippedById(sym: reflect.Symbol): Boolean =
        if !sym.exists then false else
          symbolsToSkip.contains(sym) || isSkipped(sym.owner)

      def isSkippedByRx(sym: reflect.Symbol): Boolean =
        val symStr = sym.fullName
        patternsToSkip.exists(p => p.matcher(symStr).matches())

      isSkippedById(sym) || isSkippedByRx(sym)

    val parser = new TastyParser(quotes, this)(isSkipped)
    def driFor(link: String): Option[DRI] =
      val symOps = new SymOpsWithLinkCache
      import symOps._
      Try(QueryParser(link).readQuery()).toOption.flatMap(query =>
        MemberLookup.lookupOpt(query, None).map {
          case (sym, _, inheritingParent) => inheritingParent match
            case Some(parent) => sym.driInContextOfInheritingParent(parent)
            case None => sym.dri
        }
      )

    ctx.staticSiteContext.foreach(_.memberLinkResolver = driFor)

    var alreadyProcessed = false
    def processRootDocIfNeeded(tree: parser.qctx.reflect.Tree) =
      def readFile(pathStr: String)(using CompilerContext): Option[String] =
        try
          val path = Paths.get(pathStr)
          if Files.exists(path) then Some(util.IO.read(path))
          else
            report.inform("Rootdoc at $pathStr does not exisits")
            None
        catch
          case e: RuntimeException =>
            report.warning(s"Unable to read root package doc from $pathStr: ${throwableToString(e)}")
            None

      if !alreadyProcessed then
        alreadyProcessed = true
        ctx.args.rootDocPath.flatMap(readFile).map { content =>
          import parser.qctx.reflect._
          def root(s: Symbol): Symbol = if s.owner.isNoSymbol then s else root(s.owner)
          val topLevelPck = root(tree.symbol)
          rootDoc = Some(parseCommentString(using parser.qctx, summon[DocContext])(content, topLevelPck, None))
        }

    for tasty <- tastys do {
      val root = tasty.ast
      if !isSkipped(root.symbol) then
        val treeRoot = root.asInstanceOf[parser.qctx.reflect.Tree]
        processRootDocIfNeeded(treeRoot)
        topLevels ++= parser.parseRootTree(treeRoot)
    }

    if ctx.args.documentSyntheticTypes then
      import parser.qctx.reflect._
      val intrinsicTypeDefs = parser.intrinsicTypeDefs.toSeq.map { s =>
        "scala" -> parser.parseTypeDef(
          s.tree.asInstanceOf[TypeDef],
          defn.AnyClass.tree.asInstanceOf[ClassDef],
        )
      }
      val intrinsicClassDefs = parser.intrinsicClassDefs.toSeq.map { s =>
        "scala" -> parser.parseClasslike(s.tree.asInstanceOf[ClassDef])
      }
      topLevels ++= intrinsicClassDefs
      topLevels ++= intrinsicTypeDefs
      val scalaPckg = defn.ScalaPackage
      given parser.qctx.type = parser.qctx
      topLevels += "scala" -> Member(scalaPckg.fullName, "", scalaPckg.dri, Kind.Package)
      topLevels += mergeAnyRefAliasAndObject(parser)



  def mergeAnyRefAliasAndObject(parser: TastyParser) =
    import parser.qctx.reflect._
    val javaLangObjectDef = defn.ObjectClass.tree.asInstanceOf[ClassDef]
    val objectMembers = parser.extractPatchedMembers(javaLangObjectDef)
    val aM = parser.parseTypeDef(defn.AnyRefClass.tree.asInstanceOf[TypeDef])
    "scala" -> aM.copy(
      kind = Kind.Class(Nil, Nil),
      members = objectMembers
    )

object ScaladocTastyInspector:

  def loadDocs()(using ctx: DocContext): (List[Member], Option[Comment]) =
    val filePaths = ctx.args.tastyFiles.map(_.getAbsolutePath).toList
    val classpath = ctx.args.classpath.split(java.io.File.pathSeparator).toList

    val inspector = new ScaladocTastyInspector

    val (tastyPaths, nonTastyPaths) = filePaths.partition(_.endsWith(".tasty"))
    val (jarPaths, invalidPaths) = nonTastyPaths.partition(_.endsWith(".jar"))

    for invalidPath <- invalidPaths do
      report.error("File extension is not `tasty` or `jar`: " + invalidPath)

    if tastyPaths.nonEmpty then
      TastyInspector.inspectAllTastyFiles(tastyPaths, jarPaths, classpath)(inspector)

    val all = inspector.topLevels.result()
    all.groupBy(_._1).map { case (pckName, members) =>
      val (pcks, rest) = members.map(_._2).partition(_.kind == Kind.Package)
      val basePck = pcks.reduce( (p1, p2) =>
        val withNewMembers = p1.withNewMembers(p2.members)
        if withNewMembers.docs.isEmpty then withNewMembers.withDocs(p2.docs) else withNewMembers
      )
      basePck.withMembers((basePck.members ++ rest).sortBy(_.name))
    }.toList -> inspector.rootDoc

end ScaladocTastyInspector

<<<<<<< HEAD
  def mergeAnyRefAliasAndObject(parser: TastyParser) =
    import parser.qctx.reflect._
    val javaLangObjectDef = defn.ObjectClass.tree.asInstanceOf[ClassDef]
    val objectMembers = parser.extractPatchedMembers(javaLangObjectDef)
    val aM = parser.parseTypeDef(
      defn.AnyRefClass.tree.asInstanceOf[TypeDef],
      defn.AnyClass.tree.asInstanceOf[ClassDef],
    )
    "scala" -> aM.copy(
      kind = Kind.Class(Nil, Nil),
      members = objectMembers
    )
=======
>>>>>>> d0b790e5
/** Parses a single Tasty compilation unit. */
case class TastyParser(
  qctx: Quotes,
  inspector: ScaladocTastyInspector,
)(
  isSkipped: qctx.reflect.Symbol => Boolean
)(
  using val ctx: DocContext
) extends BasicSupport with TypesSupport with ClassLikeSupport with PackageSupport with InkuireSupport:
  import qctx.reflect._

  private given qctx.type = qctx

  val intrinsicClassDefs = Set(
    defn.AnyClass,
    defn.MatchableClass,
    defn.ScalaPackage.typeMember("AnyKind"),
    defn.AnyValClass,
    defn.NullClass,
    defn.NothingClass,
    defn.ScalaPackage.typeMember("Singleton"),
  )

  val noPosClassDefs = intrinsicClassDefs ++ Set(
    defn.ObjectClass,
    defn.AnyRefClass
  )

  val intrinsicTypeDefs = Set(
    defn.ScalaPackage.typeMember("&"),
    defn.ScalaPackage.typeMember("|"),
  )
  def processTree[T](tree: Tree)(op: => T): Option[T] = try Option(op) catch
    case e: Exception  =>
      report.warning(throwableToString(e), tree.pos)
      None
  def processTreeOpt[T](tree: Tree)(op: => Option[T]): Option[T] = try op catch
    case e: Exception =>
      report.warning(throwableToString(e), tree.pos)
      None

  def parseRootTree(root: Tree): Seq[(String, Member)] =
    val docs = Seq.newBuilder[(String, Member)]
    object Traverser extends TreeTraverser:
      var seen: List[Tree] = Nil

      override def traverseTree(tree: Tree)(owner: Symbol): Unit =
        seen = tree :: seen
        if !isSkipped(tree.symbol) then tree match {
          case pck: PackageClause =>
            docs += parsePackage(pck)
            super.traverseTree(tree)(owner)
          case packageObject: ClassDef if(packageObject.symbol.name.contains("package$")) =>
            docs += parsePackageObject(packageObject)
          case clazz: ClassDef if clazz.symbol.shouldDocumentClasslike =>
            docs += clazz.symbol.packageName -> parseClasslike(clazz)
          case _ =>
        }
        seen = seen.tail

    try Traverser.traverseTree(root)(Symbol.spliceOwner)
    catch case e: Throwable =>
      println(s"Problem parsing ${root.pos}, documentation may not be generated.")
      // e.printStackTrace()

    docs.result()<|MERGE_RESOLUTION|>--- conflicted
+++ resolved
@@ -136,7 +136,10 @@
     import parser.qctx.reflect._
     val javaLangObjectDef = defn.ObjectClass.tree.asInstanceOf[ClassDef]
     val objectMembers = parser.extractPatchedMembers(javaLangObjectDef)
-    val aM = parser.parseTypeDef(defn.AnyRefClass.tree.asInstanceOf[TypeDef])
+    val aM = parser.parseTypeDef(
+      defn.AnyRefClass.tree.asInstanceOf[TypeDef],
+      defn.AnyClass.tree.asInstanceOf[ClassDef],
+    )
     "scala" -> aM.copy(
       kind = Kind.Class(Nil, Nil),
       members = objectMembers
@@ -171,21 +174,6 @@
 
 end ScaladocTastyInspector
 
-<<<<<<< HEAD
-  def mergeAnyRefAliasAndObject(parser: TastyParser) =
-    import parser.qctx.reflect._
-    val javaLangObjectDef = defn.ObjectClass.tree.asInstanceOf[ClassDef]
-    val objectMembers = parser.extractPatchedMembers(javaLangObjectDef)
-    val aM = parser.parseTypeDef(
-      defn.AnyRefClass.tree.asInstanceOf[TypeDef],
-      defn.AnyClass.tree.asInstanceOf[ClassDef],
-    )
-    "scala" -> aM.copy(
-      kind = Kind.Class(Nil, Nil),
-      members = objectMembers
-    )
-=======
->>>>>>> d0b790e5
 /** Parses a single Tasty compilation unit. */
 case class TastyParser(
   qctx: Quotes,
